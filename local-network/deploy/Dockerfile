FROM python:3.9

WORKDIR /usr/src/app

COPY pyproject.toml ./

<<<<<<< HEAD
RUN pip install --no-cache-dir .
=======
RUN curl -L https://foundry.paradigm.xyz | bash
ENV PATH=$PATH:/root/.foundry/bin
RUN foundryup

RUN pip install --no-cache-dir --editable .
>>>>>>> 792fc903

CMD ["/bin/bash", "run.sh"]<|MERGE_RESOLUTION|>--- conflicted
+++ resolved
@@ -4,14 +4,10 @@
 
 COPY pyproject.toml ./
 
-<<<<<<< HEAD
-RUN pip install --no-cache-dir .
-=======
 RUN curl -L https://foundry.paradigm.xyz | bash
 ENV PATH=$PATH:/root/.foundry/bin
 RUN foundryup
 
-RUN pip install --no-cache-dir --editable .
->>>>>>> 792fc903
+RUN pip install --no-cache-dir .
 
 CMD ["/bin/bash", "run.sh"]