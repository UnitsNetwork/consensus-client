name: l2
include:
  - ./configs/blockscout/blockscout.yml
services:
  ec-1:
    container_name: ec-1
    hostname: ec-1
    extends:
      file: ./configs/op-geth/op-geth.yml
      service: op-geth
    environment:
      NODE_NUMBER: 1
    ports:
      - "127.0.0.1:18551:8551" # Engine port - doesn't have all APIs
      - "127.0.0.1:18545:8545" # RPC port, for Metamask e.g.
      - "127.0.0.1:18546:8546" # WebSocket
    volumes:
      - ./logs/ec-1:/root/logs

<<<<<<< HEAD
  # TODO: Until fixed an issue with rollback
  # ec-2:
  #   container_name: ec-2
  #   hostname: ec-2
  #   extends:
  #     file: ./configs/op-geth/op-geth.yml
  #     service: op-geth
  #   ports:
  #     - "127.0.0.1:28551:8551" # Engine port
  #     - "127.0.0.1:28545:8545" # RPC port
  #   environment:
  #     NODE_NUMBER: 2
  #     EXTRA_ARGS: "--config=/tmp/peers.toml"
  #   volumes:
  #     - ./logs/ec-2:/root/logs
=======
  ec-2:
    container_name: ec-2
    hostname: ec-2
    extends:
      file: ./configs/op-geth/op-geth.yml
      service: op-geth
    ports:
      - "127.0.0.1:28551:8551"
      - "127.0.0.1:28545:8545"
      - "127.0.0.1:28546:8546"
    environment:
      NODE_NUMBER: 2
      GETH_CONFIG: /tmp/peers.toml
    volumes:
      - ./logs/ec-2:/opt/besu/logs
      - ./configs/ec-common/peers-geth.toml:/tmp/peers.toml
      - ./configs/ec-common/p2p-key-2.hex:/etc/secrets/p2p-key
      - ./configs/ec-common/jwt-secret-2.hex:/etc/secrets/jwtsecret
>>>>>>> dc22d061

  # Make sure, you have enough RAM to run additional nodes
  # ec-3:
  #   container_name: ec-3
  #   hostname: ec-3
  #   extends:
  #     file: ./configs/besu/besu.yml
  #     service: besu
  #   environment:
  #     NODE_NUMBER: 3
  #   ports:
  #     - "127.0.0.1:38551:8551"
  #     - "127.0.0.1:38545:8545"
  #     - "127.0.0.1:38546:8546"
  #   volumes:
  #     - ./logs/ec-3:/opt/besu/logs

  # Geth is not recommended for now, because of rollback issue
  # ec-4:
  #   container_name: ec-4
  #   hostname: ec-4
  #   extends:
  #     file: ./configs/geth/geth.yml
  #     service: geth
  #   environment:
  #     NODE_NUMBER: 4
  #   ports:
  #     - "127.0.0.1:48551:8551"
  #     - "127.0.0.1:48545:8545"
  #   volumes:
  #     - ./logs/ec-4:/root/logs

  wavesnode-1:
    container_name: wavesnode-1
    hostname: wavesnode-1
    extends:
      file: ./configs/wavesnode/wavesnode.yml
      service: wavesnode
    image: ${WAVES_NODE_IMAGE_1:-${WAVES_NODE_IMAGE:-consensus-client:local}}
    ports:
      - "127.0.0.1:16869:6869"
    environment:
      NODE_NUMBER: 1
      WAVES_WALLET_SEED: HnyGuCEnV1A # devnet-1, addr: 3FNraPMYcfuGREcxorNSEBHgNLjmYtaHy9e
    volumes:
      - ./logs/wavesnode-1:/var/log/waves
    depends_on:
      ec-1:
        condition: service_healthy
      update-genesis:
        condition: service_completed_successfully

  # TODO: Until fixed an issue with rollback
  # wavesnode-2:
  #   container_name: wavesnode-2
  #   hostname: wavesnode-2
  #   extends:
  #     file: ./configs/wavesnode/wavesnode.yml
  #     service: wavesnode
  #   image: ${WAVES_NODE_IMAGE_2:-${WAVES_NODE_IMAGE:-consensus-client:local}}
  #   ports:
  #     - "127.0.0.1:26869:6869"
  #   environment:
  #     NODE_NUMBER: 2
  #     WAVES_WALLET_SEED: HnyGuCEnV1B # devnet-2, addr: 3FSrRN8X7cDsLyYTScS8Yf8KSwZgJBwf1jU
  #   volumes:
  #     - ./logs/wavesnode-2:/var/log/waves
  #   depends_on:
  #     ec-2:
  #       condition: service_healthy
  #     update-genesis:
  #       condition: service_completed_successfully

  # wavesnode-3:
  #   container_name: wavesnode-3
  #   hostname: wavesnode-3
  #   extends:
  #     file: ./configs/wavesnode/wavesnode.yml
  #     service: wavesnode
  #   image: ${WAVES_NODE_IMAGE_3:-${WAVES_NODE_IMAGE:-consensus-client:local}}
  #   ports:
  #     - "127.0.0.1:36869:6869"
  #   environment:
  #     NODE_NUMBER: 3
  #     WAVES_WALLET_SEED: HnyGuCEnV1C # devnet-3, addr: 3Fkh3dNmLS6NQtVbHcrADegwLo9DviBL5Ro
  #     JAVA_OPTS: -Dwaves.miner.enable=no
  #   volumes:
  #     - ./logs/wavesnode-3:/var/log/waves
  #   depends_on:
  #     ec-3:
  #       condition: service_healthy
  #     update-genesis:
  #       condition: service_completed_successfully

  # wavesnode-4:
  #   container_name: wavesnode-4
  #   hostname: wavesnode-4
  #   extends:
  #     file: ./configs/wavesnode/wavesnode.yml
  #     service: wavesnode
  #   image: ${WAVES_NODE_IMAGE_4:-${WAVES_NODE_IMAGE:-consensus-client:local}}
  #   ports:
  #     - "127.0.0.1:46869:6869"
  #   environment:
  #     NODE_NUMBER: 4
  #     WAVES_WALLET_SEED: HnyGuCEnV1D # devnet-4, addr: 3FXMRA1tPsn8LApkqVEQJgzsVdMBrnnd8vp
  #     JAVA_OPTS: -Dwaves.miner.enable=no
  #   volumes:
  #     - ./logs/wavesnode-4:/var/log/waves
  #   depends_on:
  #     ec-3:
  #       condition: service_healthy
  #     update-genesis:
  #       condition: service_completed_successfully

  update-genesis:
    container_name: update-genesis
    image: ${WAVES_NODE_IMAGE:-ghcr.io/wavesplatform/waves:snapshot}
    volumes:
      - ./configs/wavesnode:/tmp/configs
    command:
      - gengen
      - /tmp/configs/genesis-template.conf
      - /tmp/configs/genesis.conf

  deploy:
    container_name: deploy
    hostname: deploy
    extends:
      file: ./deploy/deploy.yml
      service: deploy
    environment:
      MAIN: deploy.py
    volumes:
      - ./logs/deploy:/var/log/deploy
    depends_on:
      wavesnode-1:
        condition: service_healthy
      ec-1:
        condition: service_healthy

  tests:
    container_name: tests
    hostname: tests
    extends:
      file: ./deploy/deploy.yml
      service: deploy
    environment:
      MAIN: tests.py
    volumes:
      - ./logs/tests:/var/log/deploy
    depends_on:
      deploy:
        condition: service_completed_successfully
    profiles: [ tests ]<|MERGE_RESOLUTION|>--- conflicted
+++ resolved
@@ -17,7 +17,6 @@
     volumes:
       - ./logs/ec-1:/root/logs
 
-<<<<<<< HEAD
   # TODO: Until fixed an issue with rollback
   # ec-2:
   #   container_name: ec-2
@@ -30,29 +29,13 @@
   #     - "127.0.0.1:28545:8545" # RPC port
   #   environment:
   #     NODE_NUMBER: 2
+  #    GETH_CONFIG: /tmp/peers.toml
   #     EXTRA_ARGS: "--config=/tmp/peers.toml"
   #   volumes:
   #     - ./logs/ec-2:/root/logs
-=======
-  ec-2:
-    container_name: ec-2
-    hostname: ec-2
-    extends:
-      file: ./configs/op-geth/op-geth.yml
-      service: op-geth
-    ports:
-      - "127.0.0.1:28551:8551"
-      - "127.0.0.1:28545:8545"
-      - "127.0.0.1:28546:8546"
-    environment:
-      NODE_NUMBER: 2
-      GETH_CONFIG: /tmp/peers.toml
-    volumes:
-      - ./logs/ec-2:/opt/besu/logs
-      - ./configs/ec-common/peers-geth.toml:/tmp/peers.toml
-      - ./configs/ec-common/p2p-key-2.hex:/etc/secrets/p2p-key
-      - ./configs/ec-common/jwt-secret-2.hex:/etc/secrets/jwtsecret
->>>>>>> dc22d061
+  #    - ./configs/ec-common/peers-geth.toml:/tmp/peers.toml
+  #    - ./configs/ec-common/p2p-key-2.hex:/etc/secrets/p2p-key
+  #    - ./configs/ec-common/jwt-secret-2.hex:/etc/secrets/jwtsecret
 
   # Make sure, you have enough RAM to run additional nodes
   # ec-3:
