name: l2
include:
  - ./configs/blockscout/blockscout.yml
services:
  ec-1:
    container_name: ec-1
    hostname: ec-1
    extends:
      file: ../docker/services/op-geth.yml
      service: op-geth
    environment:
      NODE_NUMBER: 1
      GETH_NETWORKID: 1337
    ports:
      - "127.0.0.1:18551:8551" # Engine port - doesn't have all APIs
      - "127.0.0.1:18545:8545" # RPC port, for Metamask e.g.
      - "127.0.0.1:18546:8546" # WebSocket
    volumes:
      - ./logs/ec-1:/root/logs
      - ./configs/ec-common/p2p-key-1.hex:/etc/secrets/p2p-key:ro
      - ./configs/ec-common/jwtsecret.hex:/etc/secrets/jwtsecret:ro
      - ./configs/ec-common/peers.toml:/etc/config.toml:ro
      - ./configs/ec-common/genesis.json:/tmp/genesis.json:ro

  # TODO: Until fixed an issue with rollback
  # ec-2:
  #   container_name: ec-2
  #   hostname: ec-2
  #   extends:
  #     file: ../docker/services/op-geth.yml
  #     service: op-geth
  #   environment:
  #     NODE_NUMBER: 2
<<<<<<< HEAD
  #     EXTRA_ARGS: "--config=/etc/secrets/peers-geth.toml"
=======
  #     GETH_NETWORKID: 1337
  #   ports:
  #     - "127.0.0.1:28551:8551" # Engine port - doesn't have all APIs
  #     - "127.0.0.1:28545:8545" # RPC port, for Metamask e.g.
  #     - "127.0.0.1:28546:8546" # WebSocket
>>>>>>> 792fc903
  #   volumes:
  #     - ./logs/ec-2:/root/logs
  #     - ./configs/ec-common/p2p-key-2.hex:/etc/secrets/p2p-key:ro
  #     - ./configs/ec-common/jwtsecret.hex:/etc/secrets/jwtsecret:ro
  #     - ./configs/ec-common/peers.toml:/etc/config.toml:ro

  # Make sure, you have enough RAM to run additional nodes
  # ec-3:
  #   container_name: ec-3
  #   hostname: ec-3
  #   extends:
  #     file: ../docker/services/op-geth.yml
  #     service: op-geth
  #   environment:
  #     NODE_NUMBER: 3
  #     GETH_NETWORKID: 1337
  #   ports:
  #     - "127.0.0.1:38551:8551" # Engine port - doesn't have all APIs
  #     - "127.0.0.1:38545:8545" # RPC port, for Metamask e.g.
  #     - "127.0.0.1:38546:8546" # WebSocket
  #   volumes:
  #     - ./logs/ec-3:/root/logs
  #     - ./configs/ec-common/p2p-key-3.hex:/etc/secrets/p2p-key:ro
  #     - ./configs/ec-common/jwtsecret.hex:/etc/secrets/jwtsecret:ro
  #     - ./configs/ec-common/peers.toml:/etc/config.toml:ro

  # ec-4:
  #   container_name: ec-4
  #   hostname: ec-4
  #   extends:
  #     file: ../docker/services/op-geth.yml
  #     service: op-geth
  #   environment:
  #     NODE_NUMBER: 4
  #     GETH_NETWORKID: 1337
  #   ports:
  #     - "127.0.0.1:48551:8551" # Engine port - doesn't have all APIs
  #     - "127.0.0.1:48545:8545" # RPC port, for Metamask e.g.
  #     - "127.0.0.1:48546:8546" # WebSocket
  #   volumes:
  #     - ./logs/ec-4:/root/logs
  #     - ./configs/ec-common/p2p-key-4.hex:/etc/secrets/p2p-key:ro
  #     - ./configs/ec-common/jwtsecret.hex:/etc/secrets/jwtsecret:ro
  #     - ./configs/ec-common/peers.toml:/etc/config.toml:ro

  waves-node-1:
    container_name: waves-node-1
    hostname: waves-node-1
    image: ${WAVES_NODE_IMAGE_1:-${WAVES_NODE_IMAGE:-consensus-client:local}}
    ports:
      - "127.0.0.1:16869:6869"
    environment:
      JAVA_OPTS: -Dlogback.file.level=TRACE ${JAVA_OPTS:-}
      NODE_NUMBER: 1
      WAVES_WALLET_SEED: HnyGuCEnV1A # devnet-1, addr: 3FNraPMYcfuGREcxorNSEBHgNLjmYtaHy9e
    volumes:
      - ./logs/waves-node-1:/var/log/waves
      - ./configs/ec-common/jwtsecret.hex:/etc/secrets/jwtsecret:ro
      - ./configs/wavesnode:/etc/waves:ro
    depends_on:
      ec-1:
        condition: service_healthy
      update-genesis:
        condition: service_completed_successfully

  # TODO: Until fixed an issue with rollback
  # waves-node-2:
  #   container_name: waves-node-2
  #   hostname: waves-node-2
  #   extends:
  #     file: ./configs/wavesnode/wavesnode.yml
  #     service: wavesnode
  #   image: ${WAVES_NODE_IMAGE_2:-${WAVES_NODE_IMAGE:-consensus-client:local}}
  #   ports:
  #     - "127.0.0.1:26869:6869"
  #   environment:
  #     NODE_NUMBER: 2
  #     WAVES_WALLET_SEED: HnyGuCEnV1B # devnet-2, addr: 3FSrRN8X7cDsLyYTScS8Yf8KSwZgJBwf1jU
  #   volumes:
  #     - ./logs/waves-node-2:/var/log/waves
  #   depends_on:
  #     ec-2:
  #       condition: service_healthy
  #     update-genesis:
  #       condition: service_completed_successfully

  # waves-node-3:
  #   container_name: waves-node-3
  #   hostname: waves-node-3
  #   extends:
  #     file: ./configs/wavesnode/wavesnode.yml
  #     service: wavesnode
  #   image: ${WAVES_NODE_IMAGE_3:-${WAVES_NODE_IMAGE:-consensus-client:local}}
  #   ports:
  #     - "127.0.0.1:36869:6869"
  #   environment:
  #     NODE_NUMBER: 3
  #     WAVES_WALLET_SEED: HnyGuCEnV1C # devnet-3, addr: 3Fkh3dNmLS6NQtVbHcrADegwLo9DviBL5Ro
  #     JAVA_OPTS: -Dwaves.miner.enable=no
  #   volumes:
  #     - ./logs/waves-node-3:/var/log/waves
  #   depends_on:
  #     ec-3:
  #       condition: service_healthy
  #     update-genesis:
  #       condition: service_completed_successfully

  # waves-node-4:
  #   container_name: waves-node-4
  #   hostname: waves-node-4
  #   extends:
  #     file: ./configs/wavesnode/wavesnode.yml
  #     service: wavesnode
  #   image: ${WAVES_NODE_IMAGE_4:-${WAVES_NODE_IMAGE:-consensus-client:local}}
  #   ports:
  #     - "127.0.0.1:46869:6869"
  #   environment:
  #     NODE_NUMBER: 4
  #     WAVES_WALLET_SEED: HnyGuCEnV1D # devnet-4, addr: 3FXMRA1tPsn8LApkqVEQJgzsVdMBrnnd8vp
  #     JAVA_OPTS: -Dwaves.miner.enable=no
  #   volumes:
  #     - ./logs/waves-node-4:/var/log/waves
  #   depends_on:
  #     ec-3:
  #       condition: service_healthy
  #     update-genesis:
  #       condition: service_completed_successfully

  update-genesis:
    container_name: update-genesis
    image: ${WAVES_NODE_IMAGE:-ghcr.io/wavesplatform/waves:snapshot}
    environment:
      JAVA_OPTS: ${JAVA_OPTS:-}
    volumes:
      - ./configs/wavesnode:/tmp/configs
    command:
      - gengen
      - /tmp/configs/genesis-template.conf
      - /tmp/configs/genesis.conf

  deploy:
    container_name: deploy
    hostname: deploy
    extends:
      file: ./deploy/deploy.yml
      service: deploy
    environment:
      MAIN: deploy.py
      PRIVATE_KEY: 8f2a55949038a9610f50fb23b5883af3b4ecb3c3bb792cbcefbd1542c692be63
    volumes:
      - ./logs/deploy:/var/log/deploy
    depends_on:
      waves-node-1:
        condition: service_healthy
      ec-1:
        condition: service_healthy

  tests:
    container_name: tests
    hostname: tests
    extends:
      file: ./deploy/deploy.yml
      service: deploy
    environment:
      MAIN: tests.py
    volumes:
      - ./logs/tests:/var/log/deploy
    depends_on:
      deploy:
        condition: service_completed_successfully
    profiles: [ tests ]<|MERGE_RESOLUTION|>--- conflicted
+++ resolved
@@ -31,15 +31,11 @@
   #     service: op-geth
   #   environment:
   #     NODE_NUMBER: 2
-<<<<<<< HEAD
-  #     EXTRA_ARGS: "--config=/etc/secrets/peers-geth.toml"
-=======
   #     GETH_NETWORKID: 1337
   #   ports:
   #     - "127.0.0.1:28551:8551" # Engine port - doesn't have all APIs
   #     - "127.0.0.1:28545:8545" # RPC port, for Metamask e.g.
   #     - "127.0.0.1:28546:8546" # WebSocket
->>>>>>> 792fc903
   #   volumes:
   #     - ./logs/ec-2:/root/logs
   #     - ./configs/ec-common/p2p-key-2.hex:/etc/secrets/p2p-key:ro
