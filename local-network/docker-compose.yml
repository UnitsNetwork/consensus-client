--- conflicted
+++ resolved
@@ -36,11 +36,7 @@
     extends:
       file: ./configs/wavesnode/wavesnode.yml
       service: wavesnode
-<<<<<<< HEAD
-    image: unitsnetwork/consensus-client:${WAVES_NODE_1_TAG:-latest}
-=======
     image: ${WAVES_NODE_IMAGE_1:-${WAVES_NODE_IMAGE:-consensus-client:local}}
->>>>>>> 3d6864e9
     ports:
       - "127.0.0.1:16869:6869"
     environment:
@@ -60,11 +56,7 @@
     extends:
       file: ./configs/wavesnode/wavesnode.yml
       service: wavesnode
-<<<<<<< HEAD
-    image: unitsnetwork/consensus-client:${WAVES_NODE_2_TAG:-latest}
-=======
     image: ${WAVES_NODE_IMAGE_2:-${WAVES_NODE_IMAGE:-consensus-client:local}}
->>>>>>> 3d6864e9
     ports:
       - "127.0.0.1:26869:6869"
     environment:
