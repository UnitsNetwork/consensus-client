--- conflicted
+++ resolved
@@ -4,12 +4,8 @@
     stop_grace_period: 10s
     entrypoint: /tmp/run.sh
     volumes:
-<<<<<<< HEAD
-      - ../ec-common/genesis.json:/tmp/genesis.json:ro
+      - ../ec-common/:/etc/secrets/:ro
       - ../ec-common/peers-geth.toml:/tmp/peers.toml:ro
-=======
-      - ../ec-common/:/etc/secrets/:ro
->>>>>>> ca44d577
       - ./run-geth.sh:/tmp/run.sh:ro
     env_file:
       - ../ec-common/peers.env
