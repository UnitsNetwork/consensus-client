services:
  op-geth:
    container_name: op-geth
<<<<<<< HEAD
    image: ghcr.io/unitsnetwork/op-geth:sim-withdrawals
=======
    image: ghcr.io/unitsnetwork/op-geth:v1.101503.1-simulate-fixes
>>>>>>> ca750c64
    stop_grace_period: 5m
    entrypoint: /bin/sh -c
    environment:
      GETH_BOOTNODES: ""
      GETH_CONFIG: /etc/config.toml
    command:
      - |
        if [ ! -d /root/.ethereum/geth/chaindata ] ; then
          geth init /tmp/genesis.json
        else
          echo geth already initialized
        fi
        exec geth \
        --syncmode=full \
        --verbosity=4 \
        --http \
        --http.addr=0.0.0.0 \
        --http.vhosts=* \
        --http.api=eth,web3,txpool,net,debug,admin,engine \
        --http.corsdomain=* \
        --ws \
        --ws.addr=0.0.0.0 \
        --ws.api=eth,web3,txpool,net,debug \
        --ws.rpcprefix=/ \
        --ws.origins=* \
        --authrpc.addr=0.0.0.0 \
        --authrpc.vhosts=* \
        --authrpc.jwtsecret=/etc/secrets/jwtsecret \
        --nodekey=/etc/secrets/p2p-key $$EXTRA_ARGS
    logging:
      driver: local
      options:
        max-size: 1g
        max-file: 5
    healthcheck:
      test: 'wget -qO /dev/null --header "content-type: application/json" --post-data {\"jsonrpc\":\"2.0\",\"method\":\"eth_blockNumber\",\"params\":[],\"id\":1}  http://127.0.0.1:8545'
      interval: 10s
      timeout: 1s
      retries: 10<|MERGE_RESOLUTION|>--- conflicted
+++ resolved
@@ -1,16 +1,9 @@
 services:
   op-geth:
     container_name: op-geth
-<<<<<<< HEAD
-    image: ghcr.io/unitsnetwork/op-geth:sim-withdrawals
-=======
     image: ghcr.io/unitsnetwork/op-geth:v1.101503.1-simulate-fixes
->>>>>>> ca750c64
     stop_grace_period: 5m
     entrypoint: /bin/sh -c
-    environment:
-      GETH_BOOTNODES: ""
-      GETH_CONFIG: /etc/config.toml
     command:
       - |
         if [ ! -d /root/.ethereum/geth/chaindata ] ; then
@@ -24,7 +17,7 @@
         --http \
         --http.addr=0.0.0.0 \
         --http.vhosts=* \
-        --http.api=eth,web3,txpool,net,debug,admin,engine \
+        --http.api=eth,web3,txpool,net,debug,engine \
         --http.corsdomain=* \
         --ws \
         --ws.addr=0.0.0.0 \
@@ -34,7 +27,7 @@
         --authrpc.addr=0.0.0.0 \
         --authrpc.vhosts=* \
         --authrpc.jwtsecret=/etc/secrets/jwtsecret \
-        --nodekey=/etc/secrets/p2p-key $$EXTRA_ARGS
+        --nodekey=/etc/secrets/p2p-key
     logging:
       driver: local
       options:
