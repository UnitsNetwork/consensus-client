--- conflicted
+++ resolved
@@ -1084,7 +1084,6 @@
   }
 }
 
-<<<<<<< HEAD
 @Callable(i)
 func reportEmptyEpoch() = {
   strict checkEpochEmpty = match epochMeta(height) {
@@ -1135,7 +1134,7 @@
       :: updateActions
   }
   else []
-=======
+
 @Verifier(tx)
 func verify () = {
   let broadcastHeight = this.getString(daoAddressKey).valueOrErrorMessage("DAO is not set up")
@@ -1147,5 +1146,4 @@
     case i: InvokeScriptTransaction => (i.function == "registerAssets" || i.function == "issueAndRegister") && height >= broadcastHeight
     case other => false
   }
->>>>>>> ffcc6cc9
 }