--- conflicted
+++ resolved
@@ -99,13 +99,8 @@
 
     "Checking balances in EL->CL->EL transfers" in {
       step("Issue ERC20 token")
-<<<<<<< HEAD
-      val txManager      = new RawTransactionManager(ec1.web3j, elSender, EcContainer.ChainId, 10, 2000)
+      val txManager      = mkTransactionManager(elSender)
       val terc20         = TERC20.load(TErc20Address.hex, ec1.web3j, txManager, new DefaultGasProvider)
-=======
-      val txManager      = mkTransactionManager(elSender)
-      val terc20         = TERC20.load("0x9b8397f1b0fecd3a1a40cdd5e8221fa461898517", ec1.web3j, txManager, new DefaultGasProvider)
->>>>>>> ca750c64
       val terc20Decimals = terc20.call_decimals().send().intValueExact()
 
       log.info(s"Address: $TErc20Address")
@@ -187,13 +182,8 @@
 
     "Check Waves transfer CL->EL->CL" in {
       withClue("4. Transfer Waves C>E>C") {
-<<<<<<< HEAD
-        val txManager = new RawTransactionManager(ec1.web3j, elRichAccount1, EcContainer.ChainId, 20, 2000)
+        val txManager = mkTransactionManager(elRichAccount1)
         val wwaves    = UnitsMintableERC20.load(WWavesContractAddress.hex, ec1.web3j, txManager, new DefaultGasProvider)
-=======
-        val txManager = mkTransactionManager(elRichAccount1)
-        val wwaves    = WWaves.load(WWavesContractAddress.hex, ec1.web3j, txManager, new DefaultGasProvider)
->>>>>>> ca750c64
 
         val transferUserAmount = 55
         // Same for EL and CL, because has same decimals
@@ -291,32 +281,18 @@
     step("Prepare: move assets and enable the asset in the registry")
     waves1.api.broadcast(TxHelpers.transfer(clAssetOwner, chainContractAddress, enoughClAmount, issueAsset))
 
-<<<<<<< HEAD
     step("Prepare: wait for first block in EC")
     while (ec1.web3j.ethBlockNumber().send().getBlockNumber.compareTo(BigInteger.ONE) < 0) Thread.sleep(5000)
 
     waves1.api.waitForHeight(waves1.api.height() + 1)
-    
-=======
->>>>>>> ca750c64
+
     step("Prepare: deploy contracts on EL")
     Process(
-<<<<<<< HEAD
       s"forge script -vvvvv scripts/IT.s.sol:IT --private-key $elRichAccount1PrivateKey --fork-url http://localhost:${ec1.rpcPort} --broadcast",
-      contractsDir,
-      "CHAIN_ID" -> EcContainer.ChainId.toString
-    ).!(ProcessLogger(out => log.info(out), err => log.error(err)))
-
-=======
-      s"forge script -vvvv scripts/Deployer.s.sol:Deployer --private-key $elRichAccount1PrivateKey --fork-url http://localhost:${ec1.rpcPort} --broadcast",
       TestEnvironment.ContractsDir,
       "CHAIN_ID" -> EcContainer.ChainId.toString
     ).!(ProcessLogger(out => log.info(out), err => log.error(err)))
 
-    val contractAddresses = Using(new FileInputStream(TestEnvironment.ContractAddressesFile))(Json.parse).get.as[Map[String, String]]
-    log.debug(s"Contract addresses: ${contractAddresses.mkString(", ")}")
-
->>>>>>> ca750c64
     step("Enable token transfers")
     val activationEpoch = waves1.api.height() + 1
     waves1.api.broadcastAndWait(
