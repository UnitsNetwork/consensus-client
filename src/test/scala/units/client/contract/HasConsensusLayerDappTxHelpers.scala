package units.client.contract

import cats.syntax.option.*
import com.wavesplatform.account.{Address, KeyPair}
import com.wavesplatform.common.merkle.Digest
import com.wavesplatform.common.state.ByteStr
import com.wavesplatform.common.utils.EitherExt2
import com.wavesplatform.common.utils.EitherExt2.explicitGet
import com.wavesplatform.lang.v1.compiler.Terms
import com.wavesplatform.lang.v1.compiler.Terms.{CONST_LONG, CONST_STRING, EXPR}
import com.wavesplatform.state.{BooleanDataEntry, DataEntry, IntegerDataEntry, StringDataEntry}
import com.wavesplatform.test.NumericExt
import com.wavesplatform.transaction.Asset.IssuedAsset
import com.wavesplatform.transaction.TxHelpers.defaultSigner
import com.wavesplatform.transaction.smart.{InvokeScriptTransaction, SetScriptTransaction}
import com.wavesplatform.transaction.{Asset, DataTransaction, TxHelpers}
import units.client.L2BlockLike
import units.client.contract.HasConsensusLayerDappTxHelpers.*
import units.client.contract.HasConsensusLayerDappTxHelpers.DefaultFees.ChainContract.*
import units.eth.{EthAddress, EthereumConstants}
import units.{BlockHash, ELUpdater}

trait HasConsensusLayerDappTxHelpers {
  def currentHitSource: ByteStr

  def chainContractAccount: KeyPair
  lazy val chainContractAddress: Address = chainContractAccount.toAddress

  def chainRegistryAccount: KeyPair
  lazy val chainRegistryAddress: Address = chainRegistryAccount.toAddress

  object ChainRegistry {
    def approve(chainContract: Address = chainContractAddress): DataTransaction =
      setStatus(BooleanDataEntry(ELUpdater.registryKey(chainContract), value = true))

    def reject(chainContract: Address = chainContractAddress): DataTransaction =
      setStatus(BooleanDataEntry(ELUpdater.registryKey(chainContract), value = false))

    def setStatus(status: DataEntry[?]): DataTransaction =
      TxHelpers.data(
        account = chainRegistryAccount,
        entries = List(status)
      )
  }

  object ChainContract {
    def setScript(): SetScriptTransaction = TxHelpers.setScript(chainContractAccount, CompiledChainContract.script, fee = setScriptFee, version = 2)

    def setup(
        genesisBlock: L2BlockLike,
        elMinerReward: Long,
        daoAddress: Option[Address],
        daoReward: Long,
        invoker: KeyPair = chainContractAccount
    ): InvokeScriptTransaction = TxHelpers.invoke(
      dApp = chainContractAddress,
      func = "setup".some,
      args = List(
        Terms.CONST_STRING(genesisBlock.hash.drop(2)).explicitGet(),
        Terms.CONST_LONG(elMinerReward),
        Terms.CONST_STRING(daoAddress.fold("")(_.toString)).explicitGet(),
        Terms.CONST_LONG(daoReward)
      ),
      fee = setupFee,
      invoker = invoker
    )

    def enableTokenTransfersWithWaves(standardBridge: EthAddress, wwaves: EthAddress, activationEpoch: Int): InvokeScriptTransaction =
      TxHelpers.invoke(
        chainContractAddress,
        Some("enableTokenTransfers"),
        Seq(CONST_STRING(standardBridge.hex.drop(2)).explicitGet(), CONST_STRING(wwaves.hex.drop(2)).explicitGet(), CONST_LONG(activationEpoch)),
        invoker = chainContractAccount,
        fee = 0.009.waves
      )

    def enableTokenTransfers(standardBridge: EthAddress, activationEpoch: Int): DataTransaction =
      TxHelpers.data(
        chainContractAccount,
        Seq(
          IntegerDataEntry("assetTransfersActivationEpoch", activationEpoch),
          StringDataEntry("elStandardBridgeAddress", standardBridge.hex)
        ),
        fee = 0.009.waves
      )

    def join(minerAccount: KeyPair, elRewardAddress: EthAddress): InvokeScriptTransaction = TxHelpers.invoke(
      invoker = minerAccount,
      dApp = chainContractAddress,
      func = "join".some,
      args = List(Terms.CONST_STRING(elRewardAddress.hexNoPrefix).explicitGet()),
      fee = joinFee
    )

    def leave(minerAccount: KeyPair): InvokeScriptTransaction = TxHelpers.invoke(
      invoker = minerAccount,
      dApp = chainContractAddress,
      func = "leave".some,
      fee = leaveFee
    )

    def registerAsset(
        asset: IssuedAsset,
        erc20Address: EthAddress,
        elDecimals: Int,
        invoker: KeyPair = chainContractAccount
    ): InvokeScriptTransaction =
      registerAsset(asset, erc20Address.hexNoPrefix, elDecimals, invoker)

    def registerAsset(asset: IssuedAsset, erc20AddressHex: String, elDecimals: Int, invoker: KeyPair): InvokeScriptTransaction =
      registerAssets(List(asset), List(erc20AddressHex), List(elDecimals), invoker)

    def registerAssets(assets: List[IssuedAsset], erc20AddressHex: List[String], elDecimals: List[Int], invoker: KeyPair): InvokeScriptTransaction =
      TxHelpers.invoke(
        invoker = invoker,
        dApp = chainContractAddress,
        func = "registerAssets".some,
        args = List(
          Terms
            .ARR(
              assets.map(x => Terms.CONST_STRING(x.id.toString).explicitGet()).toVector,
              limited = true
            )
            .explicitGet(),
          Terms
            .ARR(
              erc20AddressHex.map(x => Terms.CONST_STRING(x).explicitGet()).toVector,
              limited = true
            )
            .explicitGet(),
          Terms
            .ARR(
              elDecimals.map(Terms.CONST_LONG(_)).toVector,
              limited = true
            )
            .explicitGet()
        ),
        fee = 0.009.waves
      )

    def issueAndRegister(
        erc20Address: EthAddress,
        elDecimals: Int,
        name: String,
        description: String,
        clDecimals: Int,
        invoker: KeyPair = chainContractAccount
    ): InvokeScriptTransaction = issueAndRegister(erc20Address.hexNoPrefix, elDecimals, name, description, clDecimals, invoker)

    def issueAndRegister(
        erc20AddressHex: String,
        elDecimals: Int,
        name: String,
        description: String,
        clDecimals: Int,
        invoker: KeyPair
    ): InvokeScriptTransaction =
      TxHelpers.invoke(
        invoker = invoker,
        dApp = chainContractAddress,
        func = "issueAndRegister".some,
        args = List(
          Terms.CONST_STRING(erc20AddressHex).explicitGet(),
          Terms.CONST_LONG(elDecimals),
          Terms.CONST_STRING(name).explicitGet(),
          Terms.CONST_STRING(description).explicitGet(),
          Terms.CONST_LONG(clDecimals)
        ),
        fee = issueAndRegisterFee
      )

    def extendMainChain(
        minerAccount: KeyPair,
        block: L2BlockLike,
        e2cTransfersRootHashHex: String = EmptyE2CTransfersRootHashHex,
        lastC2ETransferIndex: Long = -1,
        lastAssetRegistryIndex: Int = -1,
        vrf: ByteStr = currentHitSource
    ): InvokeScriptTransaction =
      extendMainChain(minerAccount, block.hash, block.parentHash, e2cTransfersRootHashHex, lastC2ETransferIndex, lastAssetRegistryIndex, vrf)

    def extendMainChain(
        minerAccount: KeyPair,
        blockHash: BlockHash,
        parentBlockHash: BlockHash,
        e2cTransfersRootHashHex: String,
        lastC2ETransferIndex: Long,
        lastAssetRegistryIndex: Int,
        vrf: ByteStr
    ): InvokeScriptTransaction =
      TxHelpers.invoke(
        invoker = minerAccount,
        dApp = chainContractAddress,
        func = "extendMainChain_v2".some,
        args = List(
          Terms.CONST_STRING(blockHash.drop(2)).explicitGet(),
          Terms.CONST_STRING(parentBlockHash.drop(2)).explicitGet(),
          Terms.CONST_BYTESTR(vrf).explicitGet(),
          Terms.CONST_STRING(e2cTransfersRootHashHex.drop(2)).explicitGet(),
          Terms.CONST_LONG(lastC2ETransferIndex),
          Terms.CONST_LONG(lastAssetRegistryIndex)
        ),
        fee = extendMainChainFee
      )

    def appendBlock(
        minerAccount: KeyPair,
        block: L2BlockLike,
        e2cTransfersRootHashHex: String = EmptyE2CTransfersRootHashHex,
        lastC2ETransferIndex: Long = -1,
        lastAssetRegistryIndex: Int = -1
    ): InvokeScriptTransaction =
      TxHelpers.invoke(
        invoker = minerAccount,
        dApp = chainContractAddress,
        func = "appendBlock_v2".some,
        args = List(
          Terms.CONST_STRING(block.hash.drop(2)).explicitGet(),
          Terms.CONST_STRING(block.parentHash.drop(2)).explicitGet(),
          Terms.CONST_STRING(e2cTransfersRootHashHex.drop(2)).explicitGet(),
          Terms.CONST_LONG(lastC2ETransferIndex),
          Terms.CONST_LONG(lastAssetRegistryIndex)
        ),
        fee = appendBlockFee
      )

    def startAltChain(
        minerAccount: KeyPair,
        block: L2BlockLike,
        e2cTransfersRootHashHex: String = EmptyE2CTransfersRootHashHex,
        lastC2ETransferIndex: Long = -1,
        lastAssetRegistryIndex: Int = -1,
        vrf: ByteStr = currentHitSource
    ): InvokeScriptTransaction =
      TxHelpers.invoke(
        invoker = minerAccount,
        dApp = chainContractAddress,
        func = "startAltChain_v2".some,
        args = List(
          Terms.CONST_STRING(block.hash.drop(2)).explicitGet(),
          Terms.CONST_STRING(block.parentHash.drop(2)).explicitGet(),
          Terms.CONST_BYTESTR(vrf).explicitGet(),
          Terms.CONST_STRING(e2cTransfersRootHashHex.drop(2)).explicitGet(),
          Terms.CONST_LONG(lastC2ETransferIndex),
          Terms.CONST_LONG(lastAssetRegistryIndex)
        ),
        fee = startAltChainFee
      )

    def extendAltChain(
        minerAccount: KeyPair,
        block: L2BlockLike,
        chainId: Long,
        e2cTransfersRootHashHex: String = EmptyE2CTransfersRootHashHex,
        lastC2ETransferIndex: Long = -1,
        lastAssetRegistryIndex: Int = -1,
        vrf: ByteStr = currentHitSource
    ): InvokeScriptTransaction =
      TxHelpers.invoke(
        invoker = minerAccount,
        dApp = chainContractAddress,
        func = "extendAltChain_v2".some,
        args = List(
          Terms.CONST_STRING(block.hash.drop(2)).explicitGet(),
          Terms.CONST_STRING(block.parentHash.drop(2)).explicitGet(),
          Terms.CONST_BYTESTR(vrf).explicitGet(),
          Terms.CONST_LONG(chainId),
          Terms.CONST_STRING(e2cTransfersRootHashHex.drop(2)).explicitGet(),
          Terms.CONST_LONG(lastC2ETransferIndex),
          Terms.CONST_LONG(lastAssetRegistryIndex)
        ),
        fee = extendAltChainFee
      )

    def transfer(
        sender: KeyPair,
        destElAddress: EthAddress,
        asset: Asset,
        amount: Long
    ): InvokeScriptTransaction =
      transferUnsafe(
        sender = sender,
        destElAddressHex = destElAddress.hexNoPrefix,
        asset = asset,
        amount = amount
      )

    /** @param destElAddressHex
      *   Without 0x prefix
      */
    def transferUnsafe(
        sender: KeyPair,
        destElAddressHex: String,
        asset: Asset,
        amount: Long
    ): InvokeScriptTransaction =
      TxHelpers.invoke(
        invoker = sender,
        dApp = chainContractAddress,
        func = "transfer".some,
        args = List(Terms.CONST_STRING(destElAddressHex).explicitGet()),
        payments = List(InvokeScriptTransaction.Payment(amount, asset)),
        fee = transferFee
      )

    def withdraw(
        sender: KeyPair,
        block: L2BlockLike,
        merkleProof: Seq[Digest],
        transferIndexInBlock: Int,
        amount: Long
    ): InvokeScriptTransaction = withdraw(sender, block.hash, merkleProof, transferIndexInBlock, amount)

    def withdraw(
        sender: KeyPair,
        blockHash: BlockHash,
        merkleProof: Seq[Digest],
        transferIndexInBlock: Int,
        amount: Long
    ): InvokeScriptTransaction =
      TxHelpers.invoke(
        invoker = sender,
        dApp = chainContractAddress,
        func = "withdraw".some,
        args = List(
          Terms.CONST_STRING(blockHash.drop(2)).explicitGet(),
          Terms.ARR(merkleProof.map[Terms.EVALUATED](x => Terms.CONST_BYTESTR(ByteStr(x)).explicitGet()).toVector, limited = false).explicitGet(),
          Terms.CONST_LONG(transferIndexInBlock),
          Terms.CONST_LONG(amount)
        ),
        fee = withdrawFee
      )

    def withdrawAsset(
        sender: KeyPair,
        blockHash: BlockHash,
        merkleProof: Seq[Digest],
        transferIndexInBlock: Int,
        amount: Long,
        asset: Asset
    ): InvokeScriptTransaction =
      TxHelpers.invoke(
        invoker = sender,
        dApp = chainContractAddress,
        func = "withdrawAsset".some,
        args = List(
          Terms.CONST_STRING(blockHash.drop(2)).explicitGet(),
          Terms.ARR(merkleProof.map[Terms.EVALUATED](x => Terms.CONST_BYTESTR(ByteStr(x)).explicitGet()).toVector, limited = false).explicitGet(),
          Terms.CONST_LONG(transferIndexInBlock),
          Terms.CONST_LONG(amount),
          Terms.CONST_STRING(asset.fold("WAVES")(_.id.toString)).explicitGet()
        ),
        fee = withdrawFee
      )

    def reportEmptyEpoch(minerAccount: KeyPair): InvokeScriptTransaction = TxHelpers.invoke(
      invoker = minerAccount,
      dApp = chainContractAddress,
      func = "reportEmptyEpoch".some,
      fee = reportEmptyEpochFee
    )

    def claimEmptyEpochReportRewards(minerAccount: KeyPair, epochNumbers: Seq[Long]): InvokeScriptTransaction = TxHelpers.invoke(
      invoker = minerAccount,
      dApp = chainContractAddress,
      func = "claimEmptyEpochReportRewards".some,
      args = List(Terms.ARR(epochNumbers.map(Terms.CONST_LONG(_)).toVector, limited = true).explicitGet()),
      fee = claimEmptyEpochReportRewardsFee
    )
  }
}

object HasConsensusLayerDappTxHelpers {
  val EmptyE2CTransfersRootHashHex = EthereumConstants.NullHex

  object DefaultFees {
    object ChainContract {
<<<<<<< HEAD
      val setScriptFee                    = 0.05.waves
      val setupFee                        = 2.waves
      val joinFee                         = 0.1.waves
      val leaveFee                        = 0.1.waves
      val extendMainChainFee              = 0.1.waves
      val appendBlockFee                  = 0.1.waves
      val startAltChainFee                = 0.1.waves
      val extendAltChainFee               = 0.1.waves
      val transferFee                     = 0.1.waves
      val withdrawFee                     = 0.1.waves
      val issueAndRegisterFee             = 1.005.waves
      val reportEmptyEpochFee             = 0.1.waves
      val claimEmptyEpochReportRewardsFee = 0.1.waves
=======
      val setScriptFee        = 0.05.waves
      val setupFee            = 2.waves
      val joinFee             = 0.1.waves
      val leaveFee            = 0.1.waves
      val extendMainChainFee  = 0.1.waves
      val appendBlockFee      = 0.1.waves
      val startAltChainFee    = 0.1.waves
      val extendAltChainFee   = 0.1.waves
      val transferFee         = 0.1.waves
      val withdrawFee         = 0.1.waves
      val issueAndRegisterFee = 1.009.waves
>>>>>>> ffcc6cc9
    }
  }
}<|MERGE_RESOLUTION|>--- conflicted
+++ resolved
@@ -375,7 +375,6 @@
 
   object DefaultFees {
     object ChainContract {
-<<<<<<< HEAD
       val setScriptFee                    = 0.05.waves
       val setupFee                        = 2.waves
       val joinFee                         = 0.1.waves
@@ -389,19 +388,6 @@
       val issueAndRegisterFee             = 1.005.waves
       val reportEmptyEpochFee             = 0.1.waves
       val claimEmptyEpochReportRewardsFee = 0.1.waves
-=======
-      val setScriptFee        = 0.05.waves
-      val setupFee            = 2.waves
-      val joinFee             = 0.1.waves
-      val leaveFee            = 0.1.waves
-      val extendMainChainFee  = 0.1.waves
-      val appendBlockFee      = 0.1.waves
-      val startAltChainFee    = 0.1.waves
-      val extendAltChainFee   = 0.1.waves
-      val transferFee         = 0.1.waves
-      val withdrawFee         = 0.1.waves
-      val issueAndRegisterFee = 1.009.waves
->>>>>>> ffcc6cc9
     }
   }
 }