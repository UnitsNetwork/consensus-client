package units.client.contract

import cats.syntax.option.*
import com.wavesplatform.account.{Address, KeyPair}
import com.wavesplatform.common.merkle.Digest
import com.wavesplatform.common.state.ByteStr
import com.wavesplatform.common.utils.EitherExt2
import com.wavesplatform.common.utils.EitherExt2.explicitGet
import com.wavesplatform.lang.v1.compiler.Terms
<<<<<<< HEAD
import com.wavesplatform.lang.v1.compiler.Terms.EXPR
import com.wavesplatform.state.{BooleanDataEntry, DataEntry, IntegerDataEntry, StringDataEntry}
=======
import com.wavesplatform.lang.v1.compiler.Terms.{CONST_LONG, CONST_STRING}
import com.wavesplatform.state.{BooleanDataEntry, DataEntry}
>>>>>>> 792fc903
import com.wavesplatform.test.NumericExt
import com.wavesplatform.transaction.Asset.IssuedAsset
import com.wavesplatform.transaction.TxHelpers.defaultSigner
import com.wavesplatform.transaction.smart.{InvokeScriptTransaction, SetScriptTransaction}
import com.wavesplatform.transaction.{Asset, DataTransaction, TxHelpers}
import units.client.L2BlockLike
import units.client.contract.HasConsensusLayerDappTxHelpers.*
import units.client.contract.HasConsensusLayerDappTxHelpers.DefaultFees.ChainContract.*
import units.eth.{EthAddress, EthereumConstants}
import units.{BlockHash, ELUpdater}

trait HasConsensusLayerDappTxHelpers {
  def currentHitSource: ByteStr

  def chainContractAccount: KeyPair
  lazy val chainContractAddress: Address = chainContractAccount.toAddress

  def chainRegistryAccount: KeyPair
  lazy val chainRegistryAddress: Address = chainRegistryAccount.toAddress

  object ChainRegistry {
    def approve(chainContract: Address = chainContractAddress): DataTransaction =
      setStatus(BooleanDataEntry(ELUpdater.registryKey(chainContract), value = true))

    def reject(chainContract: Address = chainContractAddress): DataTransaction =
      setStatus(BooleanDataEntry(ELUpdater.registryKey(chainContract), value = false))

    def setStatus(status: DataEntry[?]): DataTransaction =
      TxHelpers.data(
        account = chainRegistryAccount,
        entries = List(status)
      )
  }

  object ChainContract {
    def setScript(): SetScriptTransaction = TxHelpers.setScript(chainContractAccount, CompiledChainContract.script, fee = setScriptFee, version = 2)

    def setup(
        genesisBlock: L2BlockLike,
        elMinerReward: Long,
        daoAddress: Option[Address],
        daoReward: Long,
        invoker: KeyPair = defaultSigner
    ): InvokeScriptTransaction = TxHelpers.invoke(
      dApp = chainContractAddress,
      func = "setup".some,
      args = List(
        Terms.CONST_STRING(genesisBlock.hash.drop(2)).explicitGet(),
        Terms.CONST_LONG(elMinerReward),
        Terms.CONST_STRING(daoAddress.fold("")(_.toString)).explicitGet(),
        Terms.CONST_LONG(daoReward)
      ),
      fee = setupFee,
      invoker = invoker
    )

    def enableTokenTransfers(standardBridge: EthAddress, wwaves: EthAddress, activationHeight: Int): InvokeScriptTransaction = TxHelpers.invoke(
      chainContractAddress,
      Some("enableTokenTransfers"),
      Seq(CONST_STRING(standardBridge.hex.drop(2)).explicitGet(), CONST_STRING(wwaves.hex.drop(2)).explicitGet(), CONST_LONG(activationHeight)),
      invoker = chainContractAccount
    )

    def join(minerAccount: KeyPair, elRewardAddress: EthAddress): InvokeScriptTransaction = TxHelpers.invoke(
      invoker = minerAccount,
      dApp = chainContractAddress,
      func = "join".some,
      args = List(Terms.CONST_STRING(elRewardAddress.hexNoPrefix).explicitGet()),
      fee = joinFee
    )

    def leave(minerAccount: KeyPair): InvokeScriptTransaction = TxHelpers.invoke(
      invoker = minerAccount,
      dApp = chainContractAddress,
      func = "leave".some,
      fee = leaveFee
    )

    // see main.ride: mkAssetRegistryEntries
    def registerWaves(erc20Address: EthAddress, currRegistrySize: Long): DataTransaction =
      TxHelpers.data(
        chainContractAccount,
        List(
          StringDataEntry(
            s"assetRegistry_${ChainContractClient.Registry.WavesAssetName}",
            s"$currRegistrySize${ChainContractClient.Sep}${erc20Address.hex}${ChainContractClient.Sep}0"
          ),
          StringDataEntry(s"assetRegistryIndex_$currRegistrySize", ChainContractClient.Registry.WavesAssetName),
          IntegerDataEntry(s"assetRegistryAssetE_${erc20Address.hex}", currRegistrySize),
          IntegerDataEntry("assetRegistrySize", currRegistrySize + 1)
        )
      )

    def registerAsset(
        asset: IssuedAsset,
        erc20Address: EthAddress,
        elDecimals: Int,
        invoker: KeyPair = chainContractAccount
    ): InvokeScriptTransaction =
      registerAsset(asset, erc20Address.hexNoPrefix, elDecimals, invoker)

    def registerAsset(asset: IssuedAsset, erc20AddressHex: String, elDecimals: Int, invoker: KeyPair): InvokeScriptTransaction =
      registerAssets(List(asset), List(erc20AddressHex), List(elDecimals), invoker)

    def registerAssets(assets: List[IssuedAsset], erc20AddressHex: List[String], elDecimals: List[Int], invoker: KeyPair): InvokeScriptTransaction =
      TxHelpers.invoke(
        invoker = invoker,
        dApp = chainContractAddress,
        func = "registerAssets".some,
        args = List(
          Terms
            .ARR(
              assets.map(x => Terms.CONST_STRING(x.id.toString).explicitGet()).toVector,
              limited = true
            )
            .explicitGet(),
          Terms
            .ARR(
              erc20AddressHex.map(x => Terms.CONST_STRING(x).explicitGet()).toVector,
              limited = true
            )
            .explicitGet(),
          Terms
            .ARR(
              elDecimals.map(Terms.CONST_LONG(_)).toVector,
              limited = true
            )
            .explicitGet()
        )
      )

    def issueAndRegister(
        erc20Address: EthAddress,
        elDecimals: Int,
        name: String,
        description: String,
        clDecimals: Int,
        invoker: KeyPair = chainContractAccount
    ): InvokeScriptTransaction = issueAndRegister(erc20Address.hexNoPrefix, elDecimals, name, description, clDecimals, invoker)

    def issueAndRegister(
        erc20AddressHex: String,
        elDecimals: Int,
        name: String,
        description: String,
        clDecimals: Int,
        invoker: KeyPair
    ): InvokeScriptTransaction =
      TxHelpers.invoke(
        invoker = invoker,
        dApp = chainContractAddress,
        func = "issueAndRegister".some,
        args = List(
          Terms.CONST_STRING(erc20AddressHex).explicitGet(),
          Terms.CONST_LONG(elDecimals),
          Terms.CONST_STRING(name).explicitGet(),
          Terms.CONST_STRING(description).explicitGet(),
          Terms.CONST_LONG(clDecimals)
        ),
        fee = issueAndRegisterFee
      )

    def extendMainChainV2(
        minerAccount: KeyPair,
        block: L2BlockLike,
        e2cTransfersRootHashHex: String = EmptyE2CTransfersRootHashHex,
        lastC2ETransferIndex: Long = -1,
        lastAssetRegistryIndex: Int = -1,
        vrf: ByteStr = currentHitSource
    ): InvokeScriptTransaction =
      extendMainChainV2(minerAccount, block.hash, block.parentHash, e2cTransfersRootHashHex, lastC2ETransferIndex, lastAssetRegistryIndex, vrf)

    def extendMainChainV2(
        minerAccount: KeyPair,
        blockHash: BlockHash,
        parentBlockHash: BlockHash,
        e2cTransfersRootHashHex: String,
        lastC2ETransferIndex: Long,
        lastAssetRegistryIndex: Int,
        vrf: ByteStr
    ): InvokeScriptTransaction =
      TxHelpers.invoke(
        invoker = minerAccount,
        dApp = chainContractAddress,
        func = "extendMainChain_v2".some,
        args = List(
          Terms.CONST_STRING(blockHash.drop(2)).explicitGet(),
          Terms.CONST_STRING(parentBlockHash.drop(2)).explicitGet(),
          Terms.CONST_BYTESTR(vrf).explicitGet(),
          Terms.CONST_STRING(e2cTransfersRootHashHex.drop(2)).explicitGet(),
          Terms.CONST_LONG(lastC2ETransferIndex),
          Terms.CONST_LONG(lastAssetRegistryIndex)
        ),
        fee = extendMainChainFee
      )

    def extendMainChain(
          minerAccount: KeyPair,
          block: L2BlockLike,
          e2cTransfersRootHashHex: String = EmptyE2CTransfersRootHashHex,
          lastC2ETransferIndex: Long = -1,
          vrf: ByteStr = currentHitSource
      ): InvokeScriptTransaction =
        extendMainChain(minerAccount, block.hash, block.parentHash, e2cTransfersRootHashHex, lastC2ETransferIndex, vrf)

    def extendMainChain(
        minerAccount: KeyPair,
        blockHash: BlockHash,
        parentBlockHash: BlockHash,
        e2cTransfersRootHashHex: String,
        lastC2ETransferIndex: Long,
        vrf: ByteStr
    ): InvokeScriptTransaction =
      TxHelpers.invoke(
        invoker = minerAccount,
        dApp = chainContractAddress,
        func = "extendMainChain".some,
        args = List(
          Terms.CONST_STRING(blockHash.drop(2)).explicitGet(),
          Terms.CONST_STRING(parentBlockHash.drop(2)).explicitGet(),
          Terms.CONST_BYTESTR(vrf).explicitGet(),
          Terms.CONST_STRING(e2cTransfersRootHashHex.drop(2)).explicitGet(),
          Terms.CONST_LONG(lastC2ETransferIndex)
        ),
        fee = extendMainChainFee
      )

    def appendBlock(
        minerAccount: KeyPair,
        block: L2BlockLike,
        e2cTransfersRootHashHex: String = EmptyE2CTransfersRootHashHex,
        lastC2ETransferIndex: Long = -1,
        lastAssetRegistryIndex: Int = -1
    ): InvokeScriptTransaction =
      TxHelpers.invoke(
        invoker = minerAccount,
        dApp = chainContractAddress,
        func = "appendBlock_v2".some,
        args = List(
          Terms.CONST_STRING(block.hash.drop(2)).explicitGet(),
          Terms.CONST_STRING(block.parentHash.drop(2)).explicitGet(),
          Terms.CONST_STRING(e2cTransfersRootHashHex.drop(2)).explicitGet(),
          Terms.CONST_LONG(lastC2ETransferIndex),
          Terms.CONST_LONG(lastAssetRegistryIndex)
        ),
        fee = appendBlockFee
      )

    def startAltChain(
        minerAccount: KeyPair,
        block: L2BlockLike,
        e2cTransfersRootHashHex: String = EmptyE2CTransfersRootHashHex,
        lastC2ETransferIndex: Long = -1,
        lastAssetRegistryIndex: Int = -1,
        vrf: ByteStr = currentHitSource
    ): InvokeScriptTransaction =
      TxHelpers.invoke(
        invoker = minerAccount,
        dApp = chainContractAddress,
        func = "startAltChain_v2".some,
        args = List(
          Terms.CONST_STRING(block.hash.drop(2)).explicitGet(),
          Terms.CONST_STRING(block.parentHash.drop(2)).explicitGet(),
          Terms.CONST_BYTESTR(vrf).explicitGet(),
          Terms.CONST_STRING(e2cTransfersRootHashHex.drop(2)).explicitGet(),
          Terms.CONST_LONG(lastC2ETransferIndex),
          Terms.CONST_LONG(lastAssetRegistryIndex)
        ),
        fee = startAltChainFee
      )

    def extendAltChain(
        minerAccount: KeyPair,
        block: L2BlockLike,
        chainId: Long,
        e2cTransfersRootHashHex: String = EmptyE2CTransfersRootHashHex,
        lastC2ETransferIndex: Long = -1,
        lastAssetRegistryIndex: Int = -1,
        vrf: ByteStr = currentHitSource
    ): InvokeScriptTransaction =
      TxHelpers.invoke(
        invoker = minerAccount,
        dApp = chainContractAddress,
        func = "extendAltChain_v2".some,
        args = List(
          Terms.CONST_STRING(block.hash.drop(2)).explicitGet(),
          Terms.CONST_STRING(block.parentHash.drop(2)).explicitGet(),
          Terms.CONST_BYTESTR(vrf).explicitGet(),
          Terms.CONST_LONG(chainId),
          Terms.CONST_STRING(e2cTransfersRootHashHex.drop(2)).explicitGet(),
          Terms.CONST_LONG(lastC2ETransferIndex),
          Terms.CONST_LONG(lastAssetRegistryIndex)
        ),
        fee = extendAltChainFee
      )

    def transfer(
        sender: KeyPair,
        destElAddress: EthAddress,
        asset: Asset,
        amount: Long
    ): InvokeScriptTransaction =
      transferUnsafe(
        sender = sender,
        destElAddressHex = destElAddress.hexNoPrefix,
        asset = asset,
        amount = amount
      )

    /** @param destElAddressHex
      *   Without 0x prefix
      */
    def transferUnsafe(
        sender: KeyPair,
        destElAddressHex: String,
        asset: Asset,
        amount: Long
    ): InvokeScriptTransaction =
      TxHelpers.invoke(
        invoker = sender,
        dApp = chainContractAddress,
        func = "transfer".some,
        args = List(Terms.CONST_STRING(destElAddressHex).explicitGet()),
        payments = List(InvokeScriptTransaction.Payment(amount, asset)),
        fee = transferFee
      )

    def withdraw(
        sender: KeyPair,
        block: L2BlockLike,
        merkleProof: Seq[Digest],
        transferIndexInBlock: Int,
        amount: Long
    ): InvokeScriptTransaction = withdraw(sender, block.hash, merkleProof, transferIndexInBlock, amount)

    def withdraw(
        sender: KeyPair,
        blockHash: BlockHash,
        merkleProof: Seq[Digest],
        transferIndexInBlock: Int,
        amount: Long
    ): InvokeScriptTransaction =
      TxHelpers.invoke(
        invoker = sender,
        dApp = chainContractAddress,
        func = "withdraw".some,
        args = List(
          Terms.CONST_STRING(blockHash.drop(2)).explicitGet(),
          Terms.ARR(merkleProof.map[Terms.EVALUATED](x => Terms.CONST_BYTESTR(ByteStr(x)).explicitGet()).toVector, limited = false).explicitGet(),
          Terms.CONST_LONG(transferIndexInBlock),
          Terms.CONST_LONG(amount)
        ),
        fee = withdrawFee
      )

    def withdrawAsset(
        sender: KeyPair,
        blockHash: BlockHash,
        merkleProof: Seq[Digest],
        transferIndexInBlock: Int,
        amount: Long,
        asset: Asset
    ): InvokeScriptTransaction =
      TxHelpers.invoke(
        invoker = sender,
        dApp = chainContractAddress,
        func = "withdrawAsset".some,
        args = List(
          Terms.CONST_STRING(blockHash.drop(2)).explicitGet(),
          Terms.ARR(merkleProof.map[Terms.EVALUATED](x => Terms.CONST_BYTESTR(ByteStr(x)).explicitGet()).toVector, limited = false).explicitGet(),
          Terms.CONST_LONG(transferIndexInBlock),
          Terms.CONST_LONG(amount),
          Terms.CONST_STRING(asset.fold("WAVES")(_.id.toString)).explicitGet()
        ),
        fee = withdrawFee
      )
  }
}

object HasConsensusLayerDappTxHelpers {
  val EmptyE2CTransfersRootHashHex = EthereumConstants.NullHex

  object DefaultFees {
    object ChainContract {
      val setScriptFee        = 0.05.waves
      val setupFee            = 2.waves
      val joinFee             = 0.1.waves
      val leaveFee            = 0.1.waves
      val extendMainChainFee  = 0.1.waves
      val appendBlockFee      = 0.1.waves
      val startAltChainFee    = 0.1.waves
      val extendAltChainFee   = 0.1.waves
      val transferFee         = 0.1.waves
      val withdrawFee         = 0.1.waves
      val issueAndRegisterFee = 1.005.waves
    }
  }
}<|MERGE_RESOLUTION|>--- conflicted
+++ resolved
@@ -7,13 +7,10 @@
 import com.wavesplatform.common.utils.EitherExt2
 import com.wavesplatform.common.utils.EitherExt2.explicitGet
 import com.wavesplatform.lang.v1.compiler.Terms
-<<<<<<< HEAD
 import com.wavesplatform.lang.v1.compiler.Terms.EXPR
 import com.wavesplatform.state.{BooleanDataEntry, DataEntry, IntegerDataEntry, StringDataEntry}
-=======
 import com.wavesplatform.lang.v1.compiler.Terms.{CONST_LONG, CONST_STRING}
 import com.wavesplatform.state.{BooleanDataEntry, DataEntry}
->>>>>>> 792fc903
 import com.wavesplatform.test.NumericExt
 import com.wavesplatform.transaction.Asset.IssuedAsset
 import com.wavesplatform.transaction.TxHelpers.defaultSigner
@@ -176,7 +173,7 @@
         fee = issueAndRegisterFee
       )
 
-    def extendMainChainV2(
+    def extendMainChain(
         minerAccount: KeyPair,
         block: L2BlockLike,
         e2cTransfersRootHashHex: String = EmptyE2CTransfersRootHashHex,
@@ -184,9 +181,9 @@
         lastAssetRegistryIndex: Int = -1,
         vrf: ByteStr = currentHitSource
     ): InvokeScriptTransaction =
-      extendMainChainV2(minerAccount, block.hash, block.parentHash, e2cTransfersRootHashHex, lastC2ETransferIndex, lastAssetRegistryIndex, vrf)
-
-    def extendMainChainV2(
+      extendMainChain(minerAccount, block.hash, block.parentHash, e2cTransfersRootHashHex, lastC2ETransferIndex, lastAssetRegistryIndex, vrf)
+
+    def extendMainChain(
         minerAccount: KeyPair,
         blockHash: BlockHash,
         parentBlockHash: BlockHash,
@@ -206,37 +203,6 @@
           Terms.CONST_STRING(e2cTransfersRootHashHex.drop(2)).explicitGet(),
           Terms.CONST_LONG(lastC2ETransferIndex),
           Terms.CONST_LONG(lastAssetRegistryIndex)
-        ),
-        fee = extendMainChainFee
-      )
-
-    def extendMainChain(
-          minerAccount: KeyPair,
-          block: L2BlockLike,
-          e2cTransfersRootHashHex: String = EmptyE2CTransfersRootHashHex,
-          lastC2ETransferIndex: Long = -1,
-          vrf: ByteStr = currentHitSource
-      ): InvokeScriptTransaction =
-        extendMainChain(minerAccount, block.hash, block.parentHash, e2cTransfersRootHashHex, lastC2ETransferIndex, vrf)
-
-    def extendMainChain(
-        minerAccount: KeyPair,
-        blockHash: BlockHash,
-        parentBlockHash: BlockHash,
-        e2cTransfersRootHashHex: String,
-        lastC2ETransferIndex: Long,
-        vrf: ByteStr
-    ): InvokeScriptTransaction =
-      TxHelpers.invoke(
-        invoker = minerAccount,
-        dApp = chainContractAddress,
-        func = "extendMainChain".some,
-        args = List(
-          Terms.CONST_STRING(blockHash.drop(2)).explicitGet(),
-          Terms.CONST_STRING(parentBlockHash.drop(2)).explicitGet(),
-          Terms.CONST_BYTESTR(vrf).explicitGet(),
-          Terms.CONST_STRING(e2cTransfersRootHashHex.drop(2)).explicitGet(),
-          Terms.CONST_LONG(lastC2ETransferIndex)
         ),
         fee = extendMainChainFee
       )
