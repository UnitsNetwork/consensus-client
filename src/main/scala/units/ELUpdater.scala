--- conflicted
+++ resolved
@@ -162,72 +162,6 @@
     }
   }
 
-<<<<<<< HEAD
-  private def prepareAndApplyPayload(
-      payloadOrId: PayloadId | JsObject,
-      referenceHash: BlockHash,
-      timestamp: Long,
-      contractFunction: ContractFunction,
-      chainContractOptions: ChainContractOptions
-  ): Unit = {
-    def getWaitingTime: Option[FiniteDuration] = {
-      val timestampAheadTime = (timestamp - time.correctedTime() / 1000).max(0)
-      if (timestampAheadTime > 0) {
-        Some(timestampAheadTime.seconds)
-      } else if (!chainContractClient.blockExists(referenceHash)) {
-        Some(WaitForReferenceConfirmInterval)
-      } else None
-    }
-
-    state match {
-      case Working(epochInfo, _, _, _, _, m: Mining, _, _, _) if m.currentPayload == payloadOrId =>
-        getWaitingTime match {
-          case Some(waitingTime) =>
-            scheduler.scheduleOnce(waitingTime)(
-              prepareAndApplyPayload(payloadOrId, referenceHash, timestamp, contractFunction, chainContractOptions)
-            )
-          case _ =>
-            (for {
-              payload <- payloadOrId match {
-                case id: String    => engineApiClient.getPayload(id)
-                case jso: JsObject => jso.asRight
-              }
-              latestValidHashOpt <- engineApiClient.newPayload(payload)
-              latestValidHash    <- Either.fromOption(latestValidHashOpt, ClientError("Latest valid hash not defined"))
-              _ = logger.info(s"Applied payload, block hash is $latestValidHash, timestamp = $timestamp")
-              newBlock <- NetworkL2Block.signed(payload, m.keyPair.privateKey)
-              _ = logger.debug(s"Broadcasting block ${newBlock.hash}")
-              _ <- Try(allChannels.broadcast(newBlock)).toEither.leftMap(err =>
-                ClientError(s"Failed to broadcast block ${newBlock.hash}: ${err.toString}")
-              )
-              ecBlock = newBlock.toEcBlock
-              ecBlockLogs <- engineApiClient.getLogs(
-                hash = ecBlock.hash,
-                addresses = chainContractOptions.bridgeAddresses(epochInfo.number),
-                topics = Nil
-              )
-              transfersRootHash <- BridgeMerkleTree.getE2CTransfersRootHash(ecBlockLogs).leftMap(ClientError.apply)
-              funcCall          <- contractFunction.toFunctionCall(ecBlock.hash, transfersRootHash, m.lastC2ETransferIndex, m.lastAssetRegistryIndex)
-              _                 <- callContract(funcCall, m.keyPair)
-            } yield ecBlock).fold(
-              { err =>
-                val message = s"Failed to forge block at epoch ${epochInfo.number}: ${err.message}"
-                if (err.message.contains("not allowed to forge blocks in this epoch")) logger.debug(message) // Expected in the end of epoch
-                else logger.error(message)
-              },
-              newEcBlock => scheduler.execute { () => tryToForgeNextBlock(epochInfo.number, newEcBlock, chainContractOptions) }
-            )
-        }
-      case Working(_, _, _, _, _, _: Mining | _: FollowingChain, _, _, _) =>
-      // a new epoch started, and we're trying to apply a previous epoch payload:
-      // Mining - we mine again
-      // FollowingChain - we validate
-      case other => logger.debug(s"Unexpected state $other attempting to finish building payload")
-    }
-  }
-
-=======
->>>>>>> 3a9b0a67
   private def rollbackDryRun(prevState: Working[ChainStatus], target: L2BlockLike, finalizedBlock: ContractBlock): JobResult[Working[ChainStatus]] = {
     val targetHash = target.hash
     logger.info(s"Starting FAKE rollback to $targetHash")
@@ -428,20 +362,14 @@
             )
           )
 
-<<<<<<< HEAD
-          setState("12", newState)
+          setState("tryToStartMining", newState)
           // TODO: Here should be max, because we need to wait at least 1 second.
           //  Or we should remove scheduleOnce, because we do same logic in prepareAndApplyPayload.
-          scheduler.scheduleOnce((miningData.nextBlockUnixTs - time.correctedTime() / 1000).min(1).seconds)( // TODO: min???
-            prepareAndApplyPayload(
-=======
-          setState("tryToStartMining", newState)
           val waitTime =
             if (prevState.rollbackFaked) 0.seconds
             else (miningData.nextBlockUnixTs - time.correctedTime() / 1000).min(1).seconds
           scheduler.scheduleOnceLabeled("tryToForgeNextBlock", waitTime)(
             tryToForgeNextBlock(
->>>>>>> 3a9b0a67
               miningData.payload,
               parentBlock.hash,
               miningData.nextBlockUnixTs,
@@ -482,33 +410,6 @@
             scheduler.scheduleOnceLabeled("waitApproval", waitingTime) {
               tryToForgeNextBlock(payloadOrId, referenceHash, timestamp, contractFunction, chainContractOptions)
             }
-<<<<<<< HEAD
-          },
-          miningData => {
-            val newState = w.copy(
-              lastEcBlock = parentBlock,
-              chainStatus = m.copy(
-                currentPayload = miningData.payload,
-                lastC2ETransferIndex = miningData.lastC2ETransferIndex,
-                lastElWithdrawalIndex = miningData.lastElWithdrawalIndex,
-                lastAssetRegistryIndex = miningData.lastAssetRegistryIndex
-              )
-            )
-            setState("11", newState)
-            // TODO: See a comment about prepareAndApplyPayload call above
-            scheduler.scheduleOnce((miningData.nextBlockUnixTs - time.correctedTime() / 1000).min(1).seconds)(
-              prepareAndApplyPayload(
-                miningData.payload,
-                parentBlock.hash,
-                miningData.nextBlockUnixTs,
-                chainContractOptions.appendFunction(epochInfo.number, parentBlock.hash),
-                chainContractOptions
-              )
-            )
-          }
-        )
-      case other => logger.debug(s"Unexpected state $other attempting to start building block referencing ${parentBlock.hash} at epoch $epochNumber")
-=======
           case _ =>
             val getAndApplyPayloadResult = for {
               payload <- payloadOrId match {
@@ -574,7 +475,7 @@
                             m.lastC2ETransferIndex,
                             m.lastAssetRegistryIndex
                           )
-                          _ <- callContract(funcCall, ecBlock, m.keyPair)
+                          _ <- callContract(funcCall, m.keyPair)
                         } yield ()
 
                         confirmElBlockOnCl match {
@@ -607,6 +508,7 @@
                               logger.warn(s"Failed to broadcast block ${networkBlock.hash}: ${err.toString}")
                             }
 
+                            // TODO: See a comment about prepareAndApplyPayload call above
                             scheduler.scheduleOnceLabeled("forgeSecond", (nextBlockUnixTs - time.correctedTime() / 1000).min(1).seconds)(
                               tryToForgeNextBlock(
                                 payloadOrId = nextMiningData.payload,
@@ -627,7 +529,6 @@
       // Mining - we mine again
       // FollowingChain - we validate
       case other => logger.debug(s"Unexpected state $other attempting to finish building payload")
->>>>>>> 3a9b0a67
     }
   }
 
@@ -863,13 +764,8 @@
       case Right(Some(finalizedEcBlock)) =>
         logger.trace(s"Finalized block ${finalizedBlock.hash} is at height ${finalizedEcBlock.height}")
 
-<<<<<<< HEAD
         lazy val newEpochInfo = calculateEpochInfo
         // When idle miner was evicted, a list of miners has changed,
-=======
-        // Note: `nobodyStartedMining` will be true on every empty epoch.
-        // We benefit from it in cases when idle miner was evicted, a list of miners has changed,
->>>>>>> 3a9b0a67
         // and we would like it to start mining right away.
         // We use this condition instead of keeping track of a list of miners.
         lazy val errorOrMinerChanged = newEpochInfo.forall(_.miner != prevState.epochInfo.miner)
@@ -1544,30 +1440,14 @@
       ecBlock: EcBlock,
       ecBlockLogs: List[GetLogsResponseEntry],
       fullValidationStatus: FullValidationStatus,
-<<<<<<< HEAD
-      chainContractOptions: ChainContractOptions
-  ): JobResult[Option[WithdrawalIndex]] = {
-    val blockEpoch = chainContractClient
-      .getEpochMeta(contractBlock.epoch)
-      .getOrElse(throw new RuntimeException(s"Can't find an epoch ${contractBlock.epoch} data of block ${contractBlock.hash} on chain contract"))
-
-    val blockPrevEpoch = chainContractClient
-      .getEpochMeta(blockEpoch.prevEpoch)
-      .getOrElse(
-        throw new RuntimeException(s"Can't find a prev epoch ${blockEpoch.prevEpoch} data of block ${contractBlock.hash} on chain contract")
-      )
-
-    val isEpochFirstBlock        = contractBlock.parentHash == blockPrevEpoch.lastBlockHash
-    val expectMiningReward       = isEpochFirstBlock && !contractBlock.referencesGenesis
-    val prevMinerElRewardAddress = if (expectMiningReward) chainContractClient.getElRewardAddress(blockPrevEpoch.miner) else None
-
-    for {
-      elWithdrawalIndexBefore <- fullValidationStatus.checkedLastElWithdrawalIndex(ecBlock.parentHash) match {
-        case Some(r) => Right(r)
-        case None =>
-          if (ecBlock.height - 1 <= EthereumConstants.GenesisBlockHeight) Right(-1L)
-          else getLastWithdrawalIndex(ecBlock.parentHash)
-      }
+      miningReward: Option[MiningReward]
+  ): JobResult[Option[WithdrawalIndex]] = for {
+    elWithdrawalIndexBefore <- fullValidationStatus.checkedLastElWithdrawalIndex(ecBlock.parentHash) match {
+      case Some(r) => Right(r)
+      case None =>
+        if (ecBlock.height - 1 <= EthereumConstants.GenesisBlockHeight) Right(-1L)
+        else getLastWithdrawalIndex(ecBlock.parentHash)
+    }
 
       (expectedTransfers, nextTransfer) = {
         val parentContractBlock = chainContractClient
@@ -1600,7 +1480,7 @@
               case _: ContractTransfer.Asset  => false // Could add an asset transfer even it took maximum native transfers
               case _: ContractTransfer.Native =>
                 // Could not take a native transfer only if there were no free slots
-                val maxNativeTransfersInBlock = EcBlock.MaxWithdrawals - prevMinerElRewardAddress.fold(0)(_ => 1)
+                val maxNativeTransfersInBlock = EcBlock.MaxWithdrawals - miningReward.fold(0)(_ => 1)
                 expectedNativeTransfersNumber == maxNativeTransfersInBlock
             }
 
@@ -1609,52 +1489,10 @@
       }
 
       (prevWithdrawalIndex, actualTransferWithdrawals) <- {
-        prevMinerElRewardAddress match {
+        miningReward match {
           case None =>
             if (ecBlock.withdrawals.size == expectedNativeTransfersNumber) (elWithdrawalIndexBefore, ecBlock.withdrawals).asRight
             else ClientError(s"Expected $expectedNativeTransfersNumber withdrawals, got ${ecBlock.withdrawals.size}").asLeft
-
-          case Some(prevMinerElRewardAddress) => // With a mining reward
-            ecBlock.withdrawals match {
-              case actualReward +: actualWithdrawalsForTransfers if ecBlock.withdrawals.size == expectedNativeTransfersNumber + 1 =>
-                val expectedReward = Withdrawal(elWithdrawalIndexBefore + 1, prevMinerElRewardAddress, chainContractOptions.miningReward)
-                validateWithdrawal(actualReward, expectedReward)
-                  .map(_ => (elWithdrawalIndexBefore + 1, actualWithdrawalsForTransfers))
-                  .leftMap(e => ClientError(s"Failed a reward withdrawal validation. $e"))
-              case _ =>
-                ClientError(s"Expected ${expectedNativeTransfersNumber + 1} (at least reward) withdrawals, got ${ecBlock.withdrawals.size}").asLeft
-            }
-        }
-=======
-      miningReward: Option[MiningReward]
-  ): JobResult[Option[WithdrawalIndex]] = for {
-    elWithdrawalIndexBefore <- fullValidationStatus.checkedLastElWithdrawalIndex(ecBlock.parentHash) match {
-      case Some(r) => Right(r)
-      case None =>
-        if (ecBlock.height - 1 <= EthereumConstants.GenesisBlockHeight) Right(-1L)
-        else getLastWithdrawalIndex(ecBlock.parentHash)
-    }
-
-    parentContractBlock = chainContractClient
-      .getBlock(contractBlock.parentHash)
-      .getOrElse(throw new RuntimeException(s"Can't find a parent block ${contractBlock.parentHash} of block ${contractBlock.hash}"))
-
-    expectedTransfers = chainContractClient.getTransfers(
-      fromIndex = parentContractBlock.lastC2ETransferIndex + 1,
-      max = contractBlock.lastC2ETransferIndex - parentContractBlock.lastC2ETransferIndex
-    )
-
-    (prevWithdrawalIndex, actualTransferWithdrawals) <- {
-      val expectedNativeTransfersNumber = expectedTransfers.count {
-        case _: ContractTransfer.Native => true
-        case _                          => false
->>>>>>> 3a9b0a67
-      }
-
-      miningReward match {
-        case None =>
-          if (ecBlock.withdrawals.size == expectedNativeTransfersNumber) (elWithdrawalIndexBefore, ecBlock.withdrawals).asRight
-          else ClientError(s"Expected $expectedNativeTransfersNumber withdrawals, got ${ecBlock.withdrawals.size}").asLeft
 
         case Some(miningReward) =>
           ecBlock.withdrawals match {
@@ -1768,17 +1606,6 @@
         parentContractBlock <- chainContractClient
           .getBlock(contractBlock.parentHash)
           .toRight(ClientError(s"Can't find a parent block ${contractBlock.parentHash} of block ${contractBlock.hash} on chain contract"))
-<<<<<<< HEAD
-        ecBlockLogs <- engineApiClient.getLogs(
-          hash = ecBlock.hash,
-          addresses = prevState.options.bridgeAddresses(contractBlock.epoch),
-          topics = Nil
-        )
-        _                            <- validateE2CTransfers(contractBlock, ecBlockLogs).leftMap(ClientError.apply)
-        _                            <- validateAssetRegistryUpdate(ecBlockLogs, contractBlock, parentContractBlock, prevState.options)
-        _                            <- validateRandao(ecBlock, contractBlock.epoch)
-        updatedLastElWithdrawalIndex <- validateC2E(contractBlock, ecBlock, ecBlockLogs, prevState.fullValidationStatus, prevState.options)
-=======
         ecBlockLogs <- ecBlockLogs.map(_.asRight).getOrElse {
           engineApiClient.getLogs(
             hash = ecBlock.hash,
@@ -1786,11 +1613,10 @@
           )
         }
         _ <- validateE2CTransfers(contractBlock, ecBlockLogs)
-        _ <- validateAssetRegistryUpdate(ecBlock.hash, ecBlockLogs, contractBlock, parentContractBlock, prevState.options)
+        _ <- validateAssetRegistryUpdate(ecBlockLogs, contractBlock, parentContractBlock, prevState.options)
         _ <- validateRandao(ecBlock, contractBlock.epoch)
         miningReward = getMinerRewardAddress(contractBlock, parentContractBlock).map(MiningReward(_, prevState.options.miningReward))
         updatedLastElWithdrawalIndex <- validateC2E(contractBlock, ecBlock, ecBlockLogs, prevState.fullValidationStatus, miningReward)
->>>>>>> 3a9b0a67
       } yield updatedLastElWithdrawalIndex
 
     validationResult.map { lastElWithdrawalIndex =>
@@ -1987,14 +1813,8 @@
         rollbackFaked: Boolean = false
     ) extends State {
       def lastContractBlock: ContractBlock = chainStatus.lastContractBlock
-<<<<<<< HEAD
       override def toString: String =
         s"Working($epochInfo, ec=${lastEcBlock.hash}, f=${finalizedBlock.hash}, $mainChainInfo, $fullValidationStatus, $chainStatus, $options, $returnToMainChainInfo, rb=$rollbackFaked)"
-=======
-
-      override def toString: String =
-        s"Working($epochInfo, l=$lastEcBlock, f=$finalizedBlock, m=$mainChainInfo, $fullValidationStatus, $chainStatus, $options, $returnToMainChainInfo, rb=$rollbackFaked)"
->>>>>>> 3a9b0a67
     }
 
     sealed trait ChainStatus {
@@ -2028,11 +1848,7 @@
     }
 
     case class WaitingForSyncHead(target: ContractBlock, task: CancelableFuture[BlockWithChannel]) extends State {
-<<<<<<< HEAD
       override def toString: String = s"WaitingForSyncHead(${target.hash}, completed=${task.isCompleted})"
-=======
-      override def toString: String = s"WaitingForSyncHead($target)"
->>>>>>> 3a9b0a67
     }
     case class SyncingToFinalizedBlock(target: BlockHash) extends State
   }
