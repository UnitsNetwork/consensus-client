--- conflicted
+++ resolved
@@ -106,24 +106,7 @@
   val globalScheduler: Scheduler     = monix.execution.Scheduler.global
   val eluScheduler: SchedulerService = Scheduler.singleThread("el-updater", reporter = { e => log.warn("Exception in ELUpdater", e) })
 
-<<<<<<< HEAD
   private val httpClientBackend = HttpClientSyncBackend()
-  val engineApiClient = new LoggedEngineApiClient(
-    new HttpEngineApiClient(
-      config,
-      config.jwtSecretFile match {
-        case Some(secretFile) =>
-          val src = Source.fromFile(secretFile)
-          try new JwtAuthenticationBackend(src.getLines().next(), httpClientBackend)
-          finally src.close()
-        case _ =>
-          log.warn("JWT secret is not set")
-          httpClientBackend
-      }
-    )
-  )
-=======
-  private val httpClientBackend = new LoggingBackend(HttpClientSyncBackend())
   private val maybeAuthenticatedBackend = config.jwtSecretFile match {
     case Some(secretFile) =>
       val src = Source.fromFile(secretFile)
@@ -134,9 +117,7 @@
       httpClientBackend
   }
 
-  val engineApiClient = new HttpEngineApiClient(config, maybeAuthenticatedBackend)
-  val httpApiClient = new HttpEcApiClient(config, maybeAuthenticatedBackend)
->>>>>>> c8732c81
+  val engineApiClient = new LoggedEngineApiClient(new HttpEngineApiClient(config, maybeAuthenticatedBackend))
 
   val allChannels     = new DefaultChannelGroup(GlobalEventExecutor.INSTANCE)
   val peerDatabase    = new PeerDatabaseImpl(config.network)
