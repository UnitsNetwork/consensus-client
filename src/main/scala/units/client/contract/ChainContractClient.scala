package units.client.contract

import cats.implicits.*
import com.wavesplatform.account.{Address, PublicKey}
import com.wavesplatform.block.BlockHeader
import com.wavesplatform.common.state.ByteStr
import com.wavesplatform.consensus.{FairPoSCalculator, PoSCalculator}
import com.wavesplatform.lang.Global
import com.wavesplatform.serialization.ByteBufferOps
import com.wavesplatform.state.{BinaryDataEntry, Blockchain, DataEntry, EmptyDataEntry, IntegerDataEntry, StringDataEntry}
import units.BlockHash
import units.client.contract.ChainContractClient.*
import units.eth.{EthAddress, Gwei}
import units.util.HexBytesConverter

import java.nio.ByteBuffer
import scala.reflect.ClassTag

trait ChainContractClient {
  def contract: Address

  def extractData(key: String): Option[DataEntry[?]]

  def isContractSetup: Boolean = getLongData("minerReward").isDefined

  def getLastBlockMeta(chainId: Long): Option[ContractBlock] =
    for {
      hash      <- getLastBlockHash(chainId)
      blockMeta <- getBlock(hash)
    } yield blockMeta

  def getFirstBlockMeta(chainId: Long): Option[ContractBlock] =
    for {
      hash      <- getFirstBlockHash(chainId)
      blockMeta <- getBlock(hash)
    } yield blockMeta

  def getSupporters(chainId: Long): Set[Address] =
    getStringData(s"chain${chainId}Supporters").toSet
      .flatMap[String](_.split(Sep))
      .flatMap(Address.fromString(_).toOption)

  def getAllActualMiners: Seq[Address] =
    getStringData(AllMinersKey).toSeq
      .flatMap(_.split(Sep))
      .flatMap(Address.fromString(_).toOption)

  def getElRewardAddress(miner: Address): Option[EthAddress] = getElRewardAddress(ByteStr(miner.bytes))
  private def getElRewardAddress(minerAddress: ByteStr): Option[EthAddress] =
    extractData(s"miner_${minerAddress}_RewardAddress")
      .orElse(extractData(s"miner${minerAddress}RewardAddress"))
      .collect {
        case StringDataEntry(_, v) => EthAddress.unsafeFrom(v)
        case BinaryDataEntry(_, v) => EthAddress.unsafeFrom(v.arr)
      }

  def getBlock(hash: BlockHash): Option[ContractBlock] =
    getBinaryData(s"block_$hash").orElse(getBinaryData(s"blockMeta${clean(hash)}")).map { blockMeta =>
      val bb = ByteBuffer.wrap(blockMeta.arr)
      try {
        val chainHeight = bb.getLong()
        val epoch       = bb.getLong().toInt // blockMeta is set up in a chain contract and RIDE numbers are Longs
        val parentHash  = BlockHash(bb.getByteArray(BlockHashBytesSize))
        val chainId     = if (bb.remaining() >= 8) bb.getLong() else 0L

        val e2cTransfersRootHash =
          if (bb.remaining() >= ContractBlock.E2CTransfersRootHashLength) bb.getByteArray(ContractBlock.E2CTransfersRootHashLength)
          else Array.emptyByteArray

        val lastC2ETransferIndex = if (bb.remaining() >= 8) bb.getLong() else -1L

        require(
          !bb.hasRemaining,
          s"Not parsed ${bb.remaining()} bytes from ${blockMeta.base64}, read data: " +
<<<<<<< HEAD
            s"chainHeight=$chainHeight, epoch=$epoch, parentHash=$parentHash, chainId=$chainId, " +
            s"e2CTransfersRootHash=${HexBytesConverter.toHex(e2CTransfersRootHash)}, lastC2ETransferIndex=$lastC2ETransferIndex"
=======
            s"chainHeight=$chainHeight, epoch=$epoch, parentHash=$parentHash, clGenerator=$clGenerator, chainId=$chainId, " +
            s"e2cTransfersRootHash=${HexBytesConverter.toHex(e2cTransfersRootHash)}, lastC2ETransferIndex=$lastC2ETransferIndex"
>>>>>>> 954d308e
        )

        val epochMeta = getEpochMeta(epoch).getOrElse(fail(s"Can't find epoch meta for epoch $epoch"))

        val minerRewardElAddress =
          if (chainHeight == 0) EthAddress.empty
          else getElRewardAddress(epochMeta.miner).getOrElse(fail(s"Can't find a reward address for generator ${epochMeta.miner}"))

        ContractBlock(
          hash,
          parentHash,
          epoch,
          chainHeight,
          minerRewardElAddress,
          chainId,
          e2cTransfersRootHash,
          lastC2ETransferIndex
        )
      } catch {
        case e: Throwable => fail(s"Can't read a block $hash meta, bytes: ${blockMeta.base64}, remaining: ${bb.remaining()}", e)
      }
    }

  def getLastChainId: Long =
    getLongData("lastChainId").getOrElse(DefaultMainChainId)

  def getFirstValidAltChainId: Long =
    getLongData("firstValidAltChainId").getOrElse(DefaultMainChainId)

  def getMainChainIdOpt: Option[Long] =
    getLongData(MainChainIdKey)

  def getMainChainId: Long =
    getMainChainIdOpt.getOrElse(DefaultMainChainId)

  def getEpochMeta(epoch: Int): Option[EpochContractMeta] = getStringData(f"epoch_$epoch%08d").flatMap { s =>
    val items = s.split(Sep)
    if (items.length == 3) for {
      a <- Address.fromString(items(0)).toOption
      e <- items(1).toIntOption
    } yield EpochContractMeta(a, e, BlockHash(s"0x${items(2)}"))
    else None
  }

  def blockExists(hash: BlockHash): Boolean = getBlock(hash).isDefined

  def getMainChainInfo: Option[ChainInfo] =
    getChainInfo(getMainChainId)

  def getChainInfo(chainId: Long): Option[ChainInfo] = {
    val isMainChain = getMainChainId == chainId
    val firstBlock  = getFirstBlockMeta(chainId)
    val lastBlock   = getLastBlockMeta(chainId)

    val args = (firstBlock, lastBlock)
    val definedArgs = args.productIterator.count {
      case Some(_) => true
      case _       => false
    }

    if (definedArgs == 0) None
    else if (definedArgs == args.productArity) args.mapN(ChainInfo(chainId, isMainChain, _, _))
    else fail(s"Can't get chain $chainId info, one of fields is empty, first block: $firstBlock, last block: $lastBlock")
  }

  def getFinalizedBlockHash: BlockHash =
    getStringData("finalizedBlock")
      .map(hash => BlockHash(s"0x$hash"))
      .getOrElse(throw new IllegalStateException("Can't get finalized block hash: not found at contract"))

  def getFinalizedBlock: ContractBlock = {
    val hash = getFinalizedBlockHash
    getBlock(hash).getOrElse(throw new IllegalStateException(s"Can't get finalized block $hash info: not found at contract"))
  }

  private def calculateMinerDelay(
      hitSource: Array[Byte],
      baseTarget: Long,
      miner: Address,
      blockchain: Blockchain
  ): Option[(Address, Long)] = {
    val hit               = Global.blake2b256(hitSource ++ miner.bytes).take(PoSCalculator.HitSize)
    val generatingBalance = blockchain.generatingBalance(miner)
    if (generatingBalance >= MinMinerBalance) {
      // See WavesEnvironment.calculateDelay
      val delay = FairPoSCalculator(0, 0).calculateDelay(BigInt(1, hit), baseTarget, generatingBalance)
      Some(miner -> delay)
    } else None
  }

  def calculateEpochMiner(header: BlockHeader, hitSource: ByteStr, epochNumber: Int, blockchain: Blockchain): Either[String, Address] =
    getAllActualMiners
      .flatMap(miner => calculateMinerDelay(hitSource.arr, header.baseTarget, miner, blockchain))
      .minByOption(_._2)
      .map(_._1)
      .toRight(s"No miner for epoch $epochNumber")

  private def getBlockHash(key: String): Option[BlockHash] =
    extractData(key).collect {
      case StringDataEntry(_, value) => BlockHash(HexBytesConverter.toBytes(value))
      case BinaryDataEntry(_, value) => BlockHash(value)
    }

  def getMinerPublicKey(rewardAddress: EthAddress): Option[PublicKey] =
    getBinaryData(s"miner_${rewardAddress}_PK")
      .orElse(getBinaryData(s"miner${rewardAddress}PK"))
      .orElse(getBinaryData(s"miner${rewardAddress.hexNoPrefix}PK"))
      .map(PublicKey(_))

  def getOptions: ChainContractOptions = ChainContractOptions(
    miningReward = getLongData("minerReward")
      .map(Gwei.ofRawGwei)
      .getOrElse(throw new IllegalStateException("minerReward is empty on contract")),
    elBridgeAddress = getStringData("elBridgeAddress")
      .map(EthAddress.unsafeFrom)
      .getOrElse(throw new IllegalStateException("elBridgeAddress is empty on contract"))
  )

  private def getChainMeta(chainId: Long): Option[(Int, BlockHash)] = {
    val key = f"chain_$chainId%08d"
    getStringData(key).map { s =>
      val items = s.split(Sep)
      if (items.length != 2) fail(s"Expected 2 data items in key '$key', got ${items.length}: $s")

      val height = items(0).toIntOption.getOrElse(fail(s"Expected a height at #0, got: ${items(0)}"))
      val lastBlockHash =
        try BlockHash(HexBytesConverter.toBytes(items(1)))
        catch {
          case e: Throwable => fail(s"Expected a block hash at #1, got: ${items(1)}", e)
        }

      (height, lastBlockHash)
    }
  }

  def getNativeTransfers(fromIndex: Long, maxItems: Long): Vector[ContractTransfer] =
    (fromIndex until math.min(fromIndex + maxItems, getNativeTransfersCount)).map(requireNativeTransfer).toVector

  private def getNativeTransfersCount: Long = getLongData("nativeTransfersCount").getOrElse(0L)

  private def requireNativeTransfer(atIndex: Long): ContractTransfer = {
    val key   = s"nativeTransfer_$atIndex"
    val raw   = getStringData(key).getOrElse(fail(s"Expected a native transfer at '$key', got nothing"))
    val parts = raw.split(Sep)
    if (parts.length != 2) fail(s"Expected two elements in a native transfer, got ${parts.length}: $raw")

    val destElAddress = EthAddress.unsafeFrom(parts(0))
    val amount        = parts(1).toLongOption.getOrElse(fail(s"Expected an integer amount of a native transfer, got: ${parts(1)}"))

    ContractTransfer(atIndex, destElAddress, amount)
  }

  private def getLastBlockHash(chainId: Long): Option[BlockHash] = getChainMeta(chainId).map(_._2)

  private def getFirstBlockHash(chainId: Long): Option[BlockHash] =
    getBlockHash(s"chain${chainId}FirstBlock")

  private def getBinaryData(key: String): Option[ByteStr] =
    extractBinaryValue(key, extractData(key))

  private def getStringData(key: String): Option[String] =
    extractStringValue(key, extractData(key))

  private def getLongData(key: String): Option[Long] =
    extractLongValue(key, extractData(key))

  private def extractLongValue(context: String, extractedDataEntry: Option[DataEntry[?]]): Option[Long] =
    extractValue[IntegerDataEntry](context, extractedDataEntry).map(_.value)

  private def extractBinaryValue(context: String, extractedDataEntry: Option[DataEntry[?]]): Option[ByteStr] =
    extractValue[BinaryDataEntry](context, extractedDataEntry).map(_.value)

  private def extractStringValue(context: String, extractedDataEntry: Option[DataEntry[?]]): Option[String] =
    extractValue[StringDataEntry](context, extractedDataEntry).map(_.value)

  private def extractValue[T <: DataEntry[?]](context: String, x: Option[DataEntry[?]])(implicit ct: ClassTag[T]): Option[T] = x match {
    case Some(x: T)              => Some(x)
    case Some(EmptyDataEntry(_)) => None
    case Some(x)                 => fail(s"$context: expected ${ct.runtimeClass.getSimpleName}, got: $x")
    case None                    => None
  }

  private def clean(hash: BlockHash): String = hash.drop(2) // Drop "0x"

  private def fail(reason: String, cause: Throwable = null): Nothing = throw new InconsistentContractData(reason, cause)
}

object ChainContractClient {
  val MinMinerBalance: Long = 20000_00000000L
  val DefaultMainChainId    = 0

  private val AllMinersKey       = "allMiners"
  private val MainChainIdKey     = "mainChainId"
  private val BlockHashBytesSize = 32
  private val Sep                = ","

  val MaxC2ETransfers = 16

  private class InconsistentContractData(message: String, cause: Throwable = null)
      extends IllegalStateException(s"Probably, your have to upgrade your client. $message", cause)

  case class EpochContractMeta(miner: Address, prevEpoch: Int, lastBlockHash: BlockHash)

  case class ContractTransfer(index: Long, destElAddress: EthAddress, amount: Long)
}<|MERGE_RESOLUTION|>--- conflicted
+++ resolved
@@ -72,13 +72,8 @@
         require(
           !bb.hasRemaining,
           s"Not parsed ${bb.remaining()} bytes from ${blockMeta.base64}, read data: " +
-<<<<<<< HEAD
             s"chainHeight=$chainHeight, epoch=$epoch, parentHash=$parentHash, chainId=$chainId, " +
-            s"e2CTransfersRootHash=${HexBytesConverter.toHex(e2CTransfersRootHash)}, lastC2ETransferIndex=$lastC2ETransferIndex"
-=======
-            s"chainHeight=$chainHeight, epoch=$epoch, parentHash=$parentHash, clGenerator=$clGenerator, chainId=$chainId, " +
             s"e2cTransfersRootHash=${HexBytesConverter.toHex(e2cTransfersRootHash)}, lastC2ETransferIndex=$lastC2ETransferIndex"
->>>>>>> 954d308e
         )
 
         val epochMeta = getEpochMeta(epoch).getOrElse(fail(s"Can't find epoch meta for epoch $epoch"))
