package units.client.contract

import cats.implicits.*
import com.wavesplatform.account.{Address, PublicKey}
import com.wavesplatform.common.state.ByteStr
import com.wavesplatform.consensus.{FairPoSCalculator, PoSCalculator}
import com.wavesplatform.lang.Global
import com.wavesplatform.serialization.ByteBufferOps
import com.wavesplatform.state.{BinaryDataEntry, Blockchain, BooleanDataEntry, DataEntry, EmptyDataEntry, IntegerDataEntry, StringDataEntry}
import com.wavesplatform.transaction.Asset
import units.ELUpdater.EpochInfo
import units.client.contract.ChainContractClient.*
import units.eth.{EthAddress, Gwei}
import units.util.HexBytesConverter
import units.{BlockHash, EAmount, WAmount, scale}

import java.nio.ByteBuffer
import scala.annotation.tailrec
import scala.reflect.ClassTag

trait ChainContractClient {
  def contract: Address

  def extractData(key: String): Option[DataEntry[?]]

  def isContractSetup: Boolean = getLongData("minerReward").isDefined

  def isStopped: Boolean = getBooleanData("stopped").getOrElse(false)

  def getLastBlockMeta(chainId: Long): Option[ContractBlock] =
    for {
      hash      <- getLastBlockHash(chainId)
      blockMeta <- getBlock(hash)
    } yield blockMeta

  def getFirstBlockMeta(chainId: Long): Option[ContractBlock] =
    for {
      hash      <- getFirstBlockHash(chainId)
      blockMeta <- getBlock(hash)
    } yield blockMeta

  def getSupporters(chainId: Long): Set[Address] =
    getStringData(s"chain${chainId}Supporters").toSet
      .flatMap[String](_.split(Sep))
      .flatMap(Address.fromString(_).toOption)

  def getAllActualMiners: Seq[Address] =
    getStringData(AllMinersKey).toSeq
      .filter(_.nonEmpty)
      .flatMap(_.split(Sep))
      .map { x =>
        Address.fromString(x) match {
          case Left(e)  => fail(s"Can't parse $x as Address: $e")
          case Right(x) => x
        }
      }

  def getElRewardAddress(miner: Address): Option[EthAddress] = getElRewardAddress(ByteStr(miner.bytes))
  private def getElRewardAddress(minerAddress: ByteStr): Option[EthAddress] =
    extractData(s"miner_${minerAddress}_RewardAddress")
      .orElse(extractData(s"miner${minerAddress}RewardAddress"))
      .collect {
        case StringDataEntry(_, v) => EthAddress.unsafeFrom(v)
        case BinaryDataEntry(_, v) => EthAddress.unsafeFrom(v.arr)
      }

  def getBlock(hash: BlockHash): Option[ContractBlock] =
    getBinaryData(s"block_$hash").orElse(getBinaryData(s"blockMeta${clean(hash)}")).map { blockMeta =>
      val bb = ByteBuffer.wrap(blockMeta.arr)
      try {
        val chainHeight = bb.getLong()
        val epoch       = bb.getLong().toInt // blockMeta is set up in a chain contract and RIDE numbers are Longs
        val parentHash  = BlockHash(bb.getByteArray(BlockHashBytesSize))
        val chainId     = if (bb.remaining() >= 8) bb.getLong() else DefaultMainChainId

        val e2cTransfersRootHash =
          if (bb.remaining() >= ContractBlock.E2CTransfersRootHashLength) bb.getByteArray(ContractBlock.E2CTransfersRootHashLength)
          else Array.emptyByteArray

        val lastC2ETransferIndex   = bb.getLong()
        val lastAssetRegistryIndex = if (bb.remaining() >= 8) bb.getLong() else -1L

        require(
          !bb.hasRemaining,
          s"Not parsed ${bb.remaining()} bytes from ${blockMeta.base64}, read data: " +
            s"chainHeight=$chainHeight, epoch=$epoch, parentHash=$parentHash, chainId=$chainId, " +
            s"e2cTransfersRootHash=${HexBytesConverter.toHex(e2cTransfersRootHash)}, lastC2ETransferIndex=$lastC2ETransferIndex" +
            s"lastAssetRegistryIndex=$lastAssetRegistryIndex"
        )

        val epochMeta = getEpochMeta(epoch).getOrElse(fail(s"Can't find epoch meta for epoch $epoch"))

        val minerRewardElAddress =
          if (chainHeight == 0) EthAddress.empty
          else getElRewardAddress(epochMeta.miner).getOrElse(fail(s"Can't find a reward address for generator ${epochMeta.miner}"))

        ContractBlock(
          hash,
          parentHash,
          epoch,
          chainHeight,
          minerRewardElAddress,
          chainId,
          e2cTransfersRootHash,
          lastC2ETransferIndex,
          if (lastAssetRegistryIndex.isValidInt) lastAssetRegistryIndex.toInt
          else fail(s"$lastAssetRegistryIndex is not a valid int")
        )
      } catch {
        case e: Throwable => fail(s"Can't read a block $hash meta, bytes: ${blockMeta.base64}, remaining: ${bb.remaining()}", e)
      }
    }

  def getLastChainId: Long =
    getLongData("lastChainId").getOrElse(DefaultMainChainId)

  def getFirstValidAltChainId: Long =
    getLongData("firstValidAltChainId").getOrElse(DefaultMainChainId)

  def getMainChainIdOpt: Option[Long] =
    getLongData(MainChainIdKey)

  def getMainChainId: Long =
    getMainChainIdOpt.getOrElse(DefaultMainChainId)

  def getEpochMeta(epoch: Int): Option[EpochContractMeta] = getStringData(f"epoch_$epoch%08d").flatMap { s =>
    val items = s.split(Sep)
    if (items.length == 3) for {
      a <- Address.fromString(items(0)).toOption
      e <- items(1).toIntOption
    } yield EpochContractMeta(a, e, BlockHash(s"0x${items(2)}"))
    else None
  }

  def blockExists(hash: BlockHash): Boolean = getBlock(hash).isDefined

  def getMainChainInfo: Option[ChainInfo] =
    getChainInfo(getMainChainId)

  def getChainInfo(chainId: Long): Option[ChainInfo] = {
    val isMainChain = getMainChainId == chainId
    val firstBlock  = getFirstBlockMeta(chainId)
    val lastBlock   = getLastBlockMeta(chainId)

    val args = (firstBlock, lastBlock)
    val definedArgs = args.productIterator.count {
      case Some(_) => true
      case _       => false
    }

    if (definedArgs == 0) None
    else if (definedArgs == args.productArity) args.mapN(ChainInfo(chainId, isMainChain, _, _))
    else fail(s"Can't get chain $chainId info, one of fields is empty, first block: $firstBlock, last block: $lastBlock")
  }

  def getFinalizedBlockHash: BlockHash =
    getStringData("finalizedBlock")
      .map(hash => BlockHash(s"0x$hash"))
      .getOrElse(throw new IllegalStateException("Can't get finalized block hash: not found at contract"))

  def getFinalizedBlock: ContractBlock = {
    val hash = getFinalizedBlockHash
    getBlock(hash).getOrElse(throw new IllegalStateException(s"Can't get finalized block $hash info: not found at contract"))
  }

  private def calculateMinerDelay(
      hitSource: Array[Byte],
      baseTarget: Long,
      miner: Address,
      blockchain: Blockchain
  ): Option[(Address, Long)] = {
    val hit               = Global.blake2b256(hitSource ++ miner.bytes).take(PoSCalculator.HitSize)
    val generatingBalance = blockchain.generatingBalance(miner)
    if (generatingBalance >= MinMinerBalance) {
      // See WavesEnvironment.calculateDelay
      val delay = FairPoSCalculator(0, 0).calculateDelay(BigInt(1, hit), baseTarget, generatingBalance)
      Some(miner -> delay)
    } else None
  }

  private def calculateEpochMiner(epochNumber: Int, blockchain: Blockchain): Either[String, Address] =
    for {
      header    <- blockchain.blockHeader(epochNumber).toRight(s"No header at height $epochNumber")
      hitSource <- blockchain.hitSource(epochNumber).toRight(s"No VRF value at height $epochNumber")
      miner <- getAllActualMiners
        .flatMap(miner => calculateMinerDelay(hitSource.arr, header.header.baseTarget, miner, blockchain))
        .minByOption(_._2)
        .map(_._1)
        .toRight(s"No miner for epoch $epochNumber")
    } yield miner

  def calculateEpochInfo(blockchain: Blockchain): Either[String, EpochInfo] = {
    val epochNumber = blockchain.height
    for {
      _                      <- blockchain.blockHeader(epochNumber).toRight(s"No header at epoch $epochNumber")
      hitSource              <- blockchain.hitSource(epochNumber).toRight(s"No hit source at epoch $epochNumber")
      miner                  <- this.calculateEpochMiner(epochNumber, blockchain)
      rewardAddress          <- this.getElRewardAddress(miner).toRight(s"No reward address for $miner")
      prevEpochLastBlockHash <- this.getPrevEpochLastBlockHash(epochNumber)
    } yield EpochInfo(epochNumber, miner, rewardAddress, hitSource, prevEpochLastBlockHash)
  }

  private def getBlockHash(key: String): Option[BlockHash] =
    extractData(key).collect {
      case StringDataEntry(_, value) => BlockHash(HexBytesConverter.toBytes(value))
      case BinaryDataEntry(_, value) => BlockHash(value)
    }

  def getMinerPublicKey(rewardAddress: EthAddress): Option[PublicKey] =
    getBinaryData(s"miner_${rewardAddress}_PK")
      .orElse(getBinaryData(s"miner${rewardAddress}PK"))
      .orElse(getBinaryData(s"miner${rewardAddress.hexNoPrefix}PK"))
      .map(PublicKey(_))

  def getOptions: ChainContractOptions = ChainContractOptions(
    miningReward = getLongData("minerReward")
      .map(Gwei.ofRawGwei)
      .getOrElse(throw new IllegalStateException("minerReward is empty on contract")),
    elNativeBridgeAddress = getStringData("elBridgeAddress")
      .map(EthAddress.unsafeFrom)
      .getOrElse(throw new IllegalStateException("elBridgeAddress is empty on contract")),
    elStandardBridgeAddress = getStringData("elStandardBridgeAddress")
      .map(EthAddress.unsafeFrom),
    assetTransfersActivationEpoch = getAssetTransfersActivationEpoch
  )

  private def getAssetTransfersActivationEpoch: Long = getLongData("assetTransfersActivationEpoch").getOrElse(Long.MaxValue)

  def getStrictC2ETransfersActivationEpoch: Long = getLongData("strictC2ETransfersActivationEpoch").getOrElse(Long.MaxValue)

  private def getChainMeta(chainId: Long): Option[(Int, BlockHash)] = {
    val key = f"chain_$chainId%08d"
    getStringData(key).map { s =>
      val items = s.split(Sep)
      if (items.length != 2) fail(s"Expected 2 data items in key '$key', got ${items.length}: $s")

      val height = items(0).toIntOption.getOrElse(fail(s"Expected a height at #0, got: ${items(0)}"))
      val lastBlockHash =
        try BlockHash(HexBytesConverter.toBytes(items(1)))
        catch {
          case e: Throwable => fail(s"Expected a block hash at #1, got: ${items(1)}", e)
        }

      (height, lastBlockHash)
    }
  }

  def getTransfersForPayload(fromIndex: Long, maxNative: Option[Long]): Vector[ContractTransfer] = {
    val maxIndex = getTransfersCount - 1

    @tailrec def loop(currIndex: Long, foundNative: Long, acc: Vector[ContractTransfer]): Vector[ContractTransfer] =
      if (currIndex > maxIndex) acc
      else
        requireTransfer(currIndex) match {
          case x: (ContractTransfer.NativeViaWithdrawal | ContractTransfer.NativeViaDeposit) =>
            val updatedFoundNative = foundNative + 1
            maxNative match
              case Some(maxNative) if (updatedFoundNative > maxNative) => acc
              case _                                                   => loop(currIndex + 1, updatedFoundNative, acc :+ x)

          case x: ContractTransfer.Asset => loop(currIndex + 1, foundNative, acc :+ x)
        }

    loop(fromIndex, 0, Vector.empty)
  }

  def getTransfers(fromIndex: Long, max: Long): Vector[ContractTransfer] =
    if (max == 0) Vector.empty
    else (fromIndex until math.min(fromIndex + max, getTransfersCount)).map(requireTransfer).to(Vector)

  private def getTransfersCount: Long = getLongData("nativeTransfersCount").getOrElse(0L)

  private def requireTransfer(atIndex: Long): ContractTransfer = {
    val key = s"nativeTransfer_$atIndex"
    val raw = getStringData(key).getOrElse(fail(s"Expected a transfer at '$key', got nothing"))
    val xs  = raw.split(Sep)
    xs match {
      // Native transfer, before strict transfers activation
      // {destElAddressHex with 0x}_{amount}
      case Array(EthAddress(destElAddress), NativeTransferAmount(amount)) =>
        ContractTransfer.NativeViaWithdrawal(atIndex, 0, destElAddress, amount)

      // Native transfer, after strict transfers activation
      // {epoch}_{destElAddressHex with 0x}_{fromClAddressHex with 0x}_{amount}
<<<<<<< HEAD
      case Array(Epoch(epoch), EthAddress(destElAddress), EthAddress(fromAddress), NativeTransferAmount(amount)) =>
        ContractTransfer.NativeViaDeposit(atIndex, epoch, fromAddress, destElAddress, amount)
=======
      case Array(rawEpoch, rawDestElAddress, _, rawAmount) if EthAddress.from(rawEpoch).isLeft =>
        ContractTransfer.Native(
          index = atIndex,
          epoch = rawEpoch.toIntOption.getOrElse(fail(s"Expected an integer epoch, got: ${rawEpoch}")),
          to = EthAddress.unsafeFrom(rawDestElAddress),
          amount = rawAmount.toLongOption.getOrElse(fail(s"Expected an integer amount of a native transfer, got: ${rawAmount}"))
        )
>>>>>>> 99355301

      // Asset transfer, before strict transfers activation
      // {destElAddressHex with 0x}_{fromClAddressHex with 0x}_{amount}_{assetRegistryIndex}
      case Array(EthAddress(destElAddress), EthAddress(fromAddress), rawAmount, AssetIndex(assetIndex)) => {
        val asset     = getRegisteredAsset(assetIndex)
        val assetData = getRegisteredAssetData(asset)

        ContractTransfer.Asset(
          index = atIndex,
          epoch = 0,
          from = fromAddress,
          to = destElAddress,
          amount =
            try WAmount(rawAmount).scale(assetData.exponent)
            catch { case e: ArithmeticException => fail(s"Expected an integer amount of a native transfer, got: ${rawAmount}", e) },
          tokenAddress = assetData.erc20Address,
          asset
        )
      }

      // Asset transfer, after strict transfers activation
      // {epoch}_{destElAddressHex with 0x}_{fromClAddressHex with 0x}_{amount}_{assetRegistryIndex}
      case Array(Epoch(epoch), EthAddress(destElAddress), EthAddress(fromAddress), rawAmount, AssetIndex(assetIndex)) => {
        val asset     = getRegisteredAsset(assetIndex)
        val assetData = getRegisteredAssetData(asset)

        ContractTransfer.Asset(
          index = atIndex,
          epoch = epoch,
          from = fromAddress,
          to = destElAddress,
          amount =
            try WAmount(rawAmount).scale(assetData.exponent)
            catch { case e: ArithmeticException => fail(s"Expected an integer amount of a native transfer, got: ${rawAmount}", e) },
          tokenAddress = assetData.erc20Address,
          asset
        )
      }

      case _ => fail(s"Expected one of ContractTransfer variants in a transfer key '$key', got: $raw")
    }
  }

  def getRegisteredAssetData(asset: Asset): Registry.RegisteredAsset = {
    val key   = s"assetRegistry_${Registry.stringifyAsset(asset)}"
    val raw   = getStringData(key).getOrElse(fail(s"Can't find a registered asset $asset at $key"))
    val parts = raw.split(Sep)
    if (parts.length < 3) fail(s"Expected at least 3 elements in $key, got ${parts.length}: $raw")

    val assetIndex   = parts(0).toIntOption.getOrElse(fail(s"Expected an index of asset at $key(0), got: ${parts(1)}"))
    val erc20Address = EthAddress.unsafeFrom(parts(1))
    val exponent     = parts(2).toIntOption.getOrElse(fail(s"Expected an exponent of asset at $key(2), got: ${parts(2)}"))

    Registry.RegisteredAsset(asset, assetIndex, erc20Address, exponent)
  }

  def getAssetRegistrySize: Int = getLongData("assetRegistrySize").getOrElse(0L).toInt

  def getAllRegisteredAssets: List[Registry.RegisteredAsset] = getRegisteredAssets(0 until getAssetRegistrySize)

  def getRegisteredAssets(indexes: Range): List[Registry.RegisteredAsset] =
    indexes.view
      .map(getRegisteredAsset)
      .map(getRegisteredAssetData)
      .toList

  def getPrevEpochLastBlockHash(thisEpoch: Int): Either[String, Option[BlockHash]] = {
    @tailrec
    def loop(curEpochNumber: Int): Either[String, Option[BlockHash]] = {
      if (curEpochNumber <= 0) {
        Left(s"Couldn't find previous epoch meta for epoch #$thisEpoch")
      } else {
        this.getEpochMeta(curEpochNumber) match {
          case Some(epochMeta) => Right(Some(epochMeta.lastBlockHash))
          case _               => loop(curEpochNumber - 1)
        }
      }
    }

    this.getEpochMeta(thisEpoch) match {
      case Some(epochMeta) if epochMeta.prevEpoch == 0 =>
        Right(None)
      case Some(epochMeta) =>
        this
          .getEpochMeta(epochMeta.prevEpoch)
          .toRight(s"Epoch #${epochMeta.prevEpoch} meta not found at contract")
          .map(em => Some(em.lastBlockHash))
      case _ => loop(thisEpoch - 1)
    }
  }

  def getRegisteredAsset(registryIndex: Int): Asset =
    getStringData(s"assetRegistryIndex_$registryIndex") match {
      case None          => fail(s"Can't find a registered asset at $registryIndex")
      case Some(assetId) => Registry.parseAsset(assetId)
    }

  def findAltChain(prevChainId: Long, referenceBlock: BlockHash): Option[ChainInfo] = {
    val lastChainId          = this.getLastChainId
    val firstValidAltChainId = this.getFirstValidAltChainId

    (firstValidAltChainId.max(prevChainId + 1) to lastChainId).foldLeft(Option.empty[ChainInfo]) {
      case (Some(chainInfo), _) => Some(chainInfo)
      case (_, chainId) =>
        val chainInfo = this.getChainInfo(chainId)
        val isNeededAltChain = chainInfo.exists { chainInfo =>
          !chainInfo.isMain && chainInfo.firstBlock.parentHash == referenceBlock
        }
        if (isNeededAltChain) chainInfo else None
    }
  }

  private def getLastBlockHash(chainId: Long): Option[BlockHash] = getChainMeta(chainId).map(_._2)

  protected def getFirstBlockHash(chainId: Long): Option[BlockHash] =
    getBlockHash(s"chain${chainId}FirstBlock")

  protected def getBinaryData(key: String): Option[ByteStr] =
    extractBinaryValue(key, extractData(key))

  protected def getStringData(key: String): Option[String] =
    extractStringValue(key, extractData(key))

  protected def getLongData(key: String): Option[Long] =
    extractLongValue(key, extractData(key))

  protected def getBooleanData(key: String): Option[Boolean] =
    extractBooleanValue(key, extractData(key))

  private def extractLongValue(context: String, extractedDataEntry: Option[DataEntry[?]]): Option[Long] =
    extractValue[IntegerDataEntry](context, extractedDataEntry).map(_.value)

  private def extractBinaryValue(context: String, extractedDataEntry: Option[DataEntry[?]]): Option[ByteStr] =
    extractValue[BinaryDataEntry](context, extractedDataEntry).map(_.value)

  private def extractStringValue(context: String, extractedDataEntry: Option[DataEntry[?]]): Option[String] =
    extractValue[StringDataEntry](context, extractedDataEntry).map(_.value)

  private def extractBooleanValue(context: String, extractedDataEntry: Option[DataEntry[?]]): Option[Boolean] =
    extractValue[BooleanDataEntry](context, extractedDataEntry).map(_.value)

  private def extractValue[T <: DataEntry[?]](context: String, x: Option[DataEntry[?]])(implicit ct: ClassTag[T]): Option[T] = x match {
    case Some(x: T)              => Some(x)
    case Some(EmptyDataEntry(_)) => None
    case Some(x)                 => fail(s"$context: expected ${ct.runtimeClass.getSimpleName}, got: $x")
    case None                    => None
  }

  private def clean(hash: BlockHash): String = hash.drop(2) // Drop "0x"
}

object ChainContractClient {
  val MinMinerBalance: Long = 20000_00000000L
  val DefaultMainChainId    = 0L

  private val AllMinersKey       = "allMiners"
  private val MainChainIdKey     = "mainChainId"
  private val BlockHashBytesSize = 32
  val Sep                        = ","

  private class InconsistentContractData(message: String, cause: Throwable = null)
      extends IllegalStateException(s"Probably, you have to upgrade your client. $message", cause)

  case class EpochContractMeta(miner: Address, prevEpoch: Int, lastBlockHash: BlockHash)

  enum ContractTransfer {
    val index: Long
    val epoch: Int

    case NativeViaWithdrawal(index: Long, epoch: Int, to: EthAddress, amount: Long)
    case NativeViaDeposit(index: Long, epoch: Int, from: EthAddress, to: EthAddress, amount: Long)
    case Asset(
        index: Long,
        epoch: Int,
        from: EthAddress,
        to: EthAddress,
        amount: EAmount,
        tokenAddress: EthAddress,
        asset: com.wavesplatform.transaction.Asset
    )
  }

  object Registry {
    val WavesAssetName = "WAVES"

    case class RegisteredAsset(asset: Asset, index: Int, erc20Address: EthAddress, exponent: Int) {
      override def toString: String = s"RegisteredAsset($asset, i=$index, $erc20Address, e=$exponent)"
    }

    def parseAsset(rawAssetId: String): Asset =
      if (rawAssetId == WavesAssetName) Asset.Waves
      else Asset.IssuedAsset(ByteStr.decodeBase58(rawAssetId).getOrElse(fail(s"Can't decode an asset id: $rawAssetId")))

    def stringifyAsset(asset: Asset): String = asset.fold(WavesAssetName)(_.id.toString)
  }

  private def fail(reason: String, cause: Throwable = null): Nothing = throw new InconsistentContractData(reason, cause)

  object Epoch {
    def unapply(raw: String): Option[Int] = raw.toIntOption
  }

  object NativeTransferAmount {
    def unapply(raw: String): Option[Long] = raw.toLongOption
  }

  object AssetIndex {
    def unapply(raw: String): Option[Int] = raw.toIntOption
  }
}<|MERGE_RESOLUTION|>--- conflicted
+++ resolved
@@ -282,18 +282,9 @@
 
       // Native transfer, after strict transfers activation
       // {epoch}_{destElAddressHex with 0x}_{fromClAddressHex with 0x}_{amount}
-<<<<<<< HEAD
+
       case Array(Epoch(epoch), EthAddress(destElAddress), EthAddress(fromAddress), NativeTransferAmount(amount)) =>
         ContractTransfer.NativeViaDeposit(atIndex, epoch, fromAddress, destElAddress, amount)
-=======
-      case Array(rawEpoch, rawDestElAddress, _, rawAmount) if EthAddress.from(rawEpoch).isLeft =>
-        ContractTransfer.Native(
-          index = atIndex,
-          epoch = rawEpoch.toIntOption.getOrElse(fail(s"Expected an integer epoch, got: ${rawEpoch}")),
-          to = EthAddress.unsafeFrom(rawDestElAddress),
-          amount = rawAmount.toLongOption.getOrElse(fail(s"Expected an integer amount of a native transfer, got: ${rawAmount}"))
-        )
->>>>>>> 99355301
 
       // Asset transfer, before strict transfers activation
       // {destElAddressHex with 0x}_{fromClAddressHex with 0x}_{amount}_{assetRegistryIndex}
