package units.client.contract

import cats.implicits.*
import com.wavesplatform.account.{Address, PublicKey}
import com.wavesplatform.common.state.ByteStr
import com.wavesplatform.consensus.{FairPoSCalculator, PoSCalculator}
import com.wavesplatform.lang.Global
import com.wavesplatform.serialization.ByteBufferOps
import com.wavesplatform.state.*
import com.wavesplatform.transaction.Asset
import org.web3j.utils.Numeric.cleanHexPrefix
import units.ELUpdater.EpochInfo
import units.client.contract.ChainContractClient.*
import units.eth.{EthAddress, Gwei}
import units.util.HexBytesConverter
import units.{BlockHash, EAmount, WAmount, scale}

import java.nio.ByteBuffer
import scala.annotation.tailrec
import scala.reflect.ClassTag

trait ChainContractClient {
  def contract: Address

  def extractData(key: String): Option[DataEntry[?]]

  def isContractSetup: Boolean = getLongData("minerReward").isDefined

  def isStopped: Boolean = getBooleanData("stopped").getOrElse(false)

  def getLastBlockMeta(chainId: Long): Option[ContractBlock] =
    for {
      hash      <- getLastBlockHash(chainId)
      blockMeta <- getBlock(hash)
    } yield blockMeta

  private def getFirstBlockMeta(chainId: Long): Option[ContractBlock] =
    for {
      hash      <- getFirstBlockHash(chainId)
      blockMeta <- getBlock(hash)
    } yield blockMeta

  def getSupporters(chainId: Long): Set[Address] =
    getStringData(s"chain${chainId}Supporters").toSet
      .flatMap[String](_.split(Sep))
      .flatMap(Address.fromString(_).toOption)

  def getAllActualMiners: Seq[Address] =
    getStringData(AllMinersKey).toSeq
      .filter(_.nonEmpty)
      .flatMap(_.split(Sep))
      .map { x =>
        Address.fromString(x) match {
          case Left(e)  => fail(s"Can't parse $x as Address: $e")
          case Right(x) => x
        }
      }

  private def getElRewardAddress(miner: Address): Option[EthAddress] = getElRewardAddress(ByteStr(miner.bytes))
  private def getElRewardAddress(minerAddress: ByteStr): Option[EthAddress] =
    extractData(s"miner_${minerAddress}_RewardAddress")
      .orElse(extractData(s"miner${minerAddress}RewardAddress"))
      .collect {
        case StringDataEntry(_, v) => EthAddress.unsafeFrom(v)
        case BinaryDataEntry(_, v) => EthAddress.unsafeFrom(v.arr)
      }

  def getBlock(hash: BlockHash): Option[ContractBlock] =
    getBinaryData(s"block_$hash").orElse(getBinaryData(s"blockMeta${cleanHexPrefix(hash.str)}")).map { blockMeta =>
      val bb = ByteBuffer.wrap(blockMeta.arr)
      try {
        val chainHeight = bb.getLong()
        val epoch       = Height(bb.getLong().toInt) // blockMeta is set up in a chain contract and RIDE numbers are Longs
        val parentHash  = BlockHash(bb.getByteArray(BlockHashBytesSize))
        val chainId     = if (bb.remaining() >= 8) bb.getLong() else DefaultMainChainId

        val e2cTransfersRootHash =
          if (bb.remaining() >= ContractBlock.E2CTransfersRootHashLength) bb.getByteArray(ContractBlock.E2CTransfersRootHashLength)
          else Array.emptyByteArray

        val lastC2ETransferIndex   = bb.getLong()
        val lastAssetRegistryIndex = if (bb.remaining() >= 8) bb.getLong() else -1L

        require(
          !bb.hasRemaining,
          s"Not parsed ${bb.remaining()} bytes from ${blockMeta.base64}, read data: " +
            s"chainHeight=$chainHeight, epoch=$epoch, parentHash=$parentHash, chainId=$chainId, " +
            s"e2cTransfersRootHash=${HexBytesConverter.toHex(e2cTransfersRootHash)}, lastC2ETransferIndex=$lastC2ETransferIndex" +
            s"lastAssetRegistryIndex=$lastAssetRegistryIndex"
        )

        val epochMeta = getEpochMeta(epoch).getOrElse(fail(s"Can't find epoch meta for epoch $epoch"))

        val minerRewardElAddress =
          if (chainHeight == 0) EthAddress.empty
          else getElRewardAddress(epochMeta.miner).getOrElse(fail(s"Can't find a reward address for generator ${epochMeta.miner}"))

        ContractBlock(
          hash,
          parentHash,
          epoch,
          chainHeight,
          minerRewardElAddress,
          chainId,
          e2cTransfersRootHash,
          lastC2ETransferIndex,
          if (lastAssetRegistryIndex.isValidInt) lastAssetRegistryIndex.toInt
          else fail(s"$lastAssetRegistryIndex is not a valid int"),
          getBinaryData(s"failedC2ETransfersForBlock_${hash}").map(_.arr).getOrElse(Array.empty)
        )
      } catch {
        case e: Throwable => fail(s"Can't read a block $hash meta, bytes: ${blockMeta.base64}, remaining: ${bb.remaining()}", e)
      }
    }

  private def getLastChainId: Long =
    getLongData("lastChainId").getOrElse(DefaultMainChainId)

  private def getFirstValidAltChainId: Long =
    getLongData("firstValidAltChainId").getOrElse(DefaultMainChainId)

  private def getMainChainIdOpt: Option[Long] =
    getLongData(MainChainIdKey)

  def getMainChainId: Long =
    getMainChainIdOpt.getOrElse(DefaultMainChainId)

  def getEpochMeta(epoch: Height): Option[EpochContractMeta] = getStringData(f"epoch_$epoch%08d").flatMap { s =>
    val items = s.split(Sep)
    if (items.length == 3) for {
      a <- Address.fromString(items(0)).toOption
      e <- items(1).toIntOption
    } yield EpochContractMeta(a, Height(e), BlockHash(s"0x${items(2)}"))
    else None
  }

  def blockExists(hash: BlockHash): Boolean = getBlock(hash).isDefined

  def getMainChainInfo: Option[ChainInfo] =
    getChainInfo(getMainChainId)

  def getChainInfo(chainId: Long): Option[ChainInfo] = {
    val isMainChain = getMainChainId == chainId
    val firstBlock  = getFirstBlockMeta(chainId)
    val lastBlock   = getLastBlockMeta(chainId)

    val args = (firstBlock, lastBlock)
    val definedArgs = args.productIterator.count {
      case Some(_) => true
      case _       => false
    }

    if (definedArgs == 0) None
    else if (definedArgs == args.productArity) args.mapN(ChainInfo(chainId, isMainChain, _, _))
    else fail(s"Can't get chain $chainId info, one of fields is empty, first block: $firstBlock, last block: $lastBlock")
  }

  private def getFinalizedBlockHash: BlockHash =
    getStringData("finalizedBlock")
      .map(hash => BlockHash(s"0x$hash"))
      .getOrElse(throw new IllegalStateException("Can't get finalized block hash: not found at contract"))

  def getFinalizedBlock: ContractBlock = {
    val hash = getFinalizedBlockHash
    getBlock(hash).getOrElse(throw new IllegalStateException(s"Can't get finalized block $hash info: not found at contract"))
  }

  private def calculateMinerDelay(
      hitSource: Array[Byte],
      baseTarget: Long,
      miner: Address,
      blockchain: Blockchain
  ): Option[(Address, Long)] = {
    val hit               = Global.blake2b256(hitSource ++ miner.bytes).take(PoSCalculator.HitSize)
    val generatingBalance = blockchain.generatingBalance(miner)
    if (generatingBalance >= MinMinerBalance) {
      // See WavesEnvironment.calculateDelay
      val delay = FairPoSCalculator(0, 0).calculateDelay(BigInt(1, hit), baseTarget, generatingBalance)
      Some(miner -> delay)
    } else None
  }

  private def calculateEpochMiner(epochNumber: Height, blockchain: Blockchain): Either[String, Address] =
    for {
      header    <- blockchain.blockHeader(epochNumber.toInt).toRight(s"No header at height $epochNumber")
      hitSource <- blockchain.hitSource(epochNumber.toInt).toRight(s"No VRF value at height $epochNumber")
      miner <- getAllActualMiners
        .flatMap(miner => calculateMinerDelay(hitSource.arr, header.header.baseTarget, miner, blockchain))
        .minByOption(_._2)
        .map(_._1)
        .toRight(s"No miner for epoch $epochNumber")
    } yield miner

  def calculateEpochInfo(blockchain: Blockchain): Either[String, EpochInfo] = {
    val epochNumber = Height(blockchain.height)
    for {
      _                      <- blockchain.blockHeader(epochNumber.toInt).toRight(s"No header at epoch $epochNumber")
      hitSource              <- blockchain.hitSource(epochNumber.toInt).toRight(s"No hit source at epoch $epochNumber")
      miner                  <- this.calculateEpochMiner(epochNumber, blockchain)
      rewardAddress          <- this.getElRewardAddress(miner).toRight(s"No reward address for $miner")
      prevEpochLastBlockHash <- this.getPrevEpochLastBlockHash(epochNumber)
    } yield EpochInfo(epochNumber, miner, rewardAddress, hitSource, prevEpochLastBlockHash)
  }

  private def getBlockHash(key: String): Option[BlockHash] =
    extractData(key).collect {
      case StringDataEntry(_, value) => BlockHash(HexBytesConverter.toBytes(value))
      case BinaryDataEntry(_, value) => BlockHash(value)
    }

  def getMinerPublicKey(rewardAddress: EthAddress): Option[PublicKey] =
    getBinaryData(s"miner_${rewardAddress}_PK")
      .orElse(getBinaryData(s"miner${rewardAddress}PK"))
      .orElse(getBinaryData(s"miner${rewardAddress.hexNoPrefix}PK"))
      .map(PublicKey(_))

<<<<<<< HEAD
  def getOptions: ChainContractOptions = ChainContractOptions(
    miningReward = getLongData("minerReward")
      .map(Gwei.ofRawGwei)
      .getOrElse(throw new IllegalStateException("minerReward is empty on contract")),
    elNativeBridgeAddress = getStringData("elBridgeAddress")
      .map(EthAddress.unsafeFrom)
      .getOrElse(throw new IllegalStateException("elBridgeAddress is empty on contract")),
    elStandardBridgeAddress = getStringData("elStandardBridgeAddress")
      .map(EthAddress.unsafeFrom),
    assetTransfersActivationEpoch = getAssetTransfersActivationEpoch,
    strictC2ETransfersActivationEpoch = getStrictC2ETransfersActivationEpoch
  )
=======
  def getOptions: ChainContractOptions = {
    val minerReward = extractData("minerReward") match {
      case Some(IntegerDataEntry(value = reward)) => ValueAtEpoch(Gwei.ofRawGwei(0), Gwei.ofRawGwei(reward), Height(1))
      case Some(StringDataEntry(value = rewards)) =>
        val Array(oldReward, newReward, changeEpoch) = rewards.split(Sep)
        ValueAtEpoch(Gwei.ofRawGwei(oldReward.toLong), Gwei.ofRawGwei(newReward.toLong), Height(changeEpoch.toInt))
      case _ => throw new IllegalStateException("minerReward is empty on contract")
    }

    val blockDelay = extractData("blockDelay") match {
      case Some(IntegerDataEntry(value = delay)) => ValueAtEpoch(0, BigInt(delay).bigInteger.intValueExact(), Height(1))
      case Some(StringDataEntry(value = delays)) =>
        val Array(oldDelay, newDelay, changeEpoch) = delays.split(Sep)
        ValueAtEpoch(oldDelay.toInt, newDelay.toInt, Height(changeEpoch.toInt))
      case _ => throw new IllegalStateException("blockDelay is empty on contract")
    }

    ChainContractOptions(
      minerReward,
      getStringData("elBridgeAddress")
        .map(EthAddress.unsafeFrom)
        .getOrElse(throw new IllegalStateException("elBridgeAddress is empty on contract")),
      getStringData("elStandardBridgeAddress")
        .map(EthAddress.unsafeFrom),
      getAssetTransfersActivationEpoch,
      blockDelay
    )
  }
>>>>>>> 59d8ca5b

  private def getActivationEpoch(key: String) = Height(getLongData(key).fold(Int.MaxValue)(v => BigInt(v).bigInteger.intValueExact()))

  private def getAssetTransfersActivationEpoch: Height = getActivationEpoch("assetTransfersActivationEpoch")
  def getStrictC2ETransfersActivationEpoch: Height     = getActivationEpoch("strictC2ETransfersActivationEpoch")

  private def getChainMeta(chainId: Long): Option[(Int, BlockHash)] = {
    val key = f"chain_$chainId%08d"
    getStringData(key).map { s =>
      val items = s.split(Sep)
      if (items.length != 2) fail(s"Expected 2 data items in key '$key', got ${items.length}: $s")

      val height = items(0).toIntOption.getOrElse(fail(s"Expected a height at #0, got: ${items(0)}"))
      val lastBlockHash =
        try BlockHash(HexBytesConverter.toBytes(items(1)))
        catch {
          case e: Throwable => fail(s"Expected a block hash at #1, got: ${items(1)}", e)
        }

      (height, lastBlockHash)
    }
  }

  def getTransfersForPayload(fromIndex: Long, maxNative: Option[Long]): Vector[ContractTransfer] = {
    val maxIndex = getTransfersCount - 1

    @tailrec def loop(currIndex: Long, foundNative: Long, acc: Vector[ContractTransfer]): Vector[ContractTransfer] =
      if (currIndex > maxIndex) acc
      else
        requireTransfer(currIndex) match {
          case x: (ContractTransfer.NativeViaWithdrawal | ContractTransfer.NativeViaDeposit) =>
            val updatedFoundNative = foundNative + 1
            maxNative match
              case Some(maxNative) if (updatedFoundNative > maxNative) => acc
              case _                                                   => loop(currIndex + 1, updatedFoundNative, acc :+ x)

          case x: ContractTransfer.Asset => loop(currIndex + 1, foundNative, acc :+ x)
        }

    loop(fromIndex, 0, Vector.empty)
  }

  def getTransfers(fromIndex: Long, max: Long): Vector[ContractTransfer] =
    if (max == 0) Vector.empty
    else (fromIndex until math.min(fromIndex + max, getTransfersCount)).map(requireTransfer).to(Vector)

  private def getTransfersCount: Long = getLongData("nativeTransfersCount").getOrElse(0L)

  private def requireTransfer(atIndex: Long): ContractTransfer = {
    val key = s"nativeTransfer_$atIndex"
    val raw = getStringData(key).getOrElse(fail(s"Expected a transfer at '$key', got nothing"))
    val xs  = raw.split(Sep)
    xs match {
      // Native transfer, before strict transfers activation
      // {destElAddressHex with 0x}_{amount}
      case Array(EthAddress(destElAddress), NativeTransferAmount(amount)) =>
        ContractTransfer.NativeViaWithdrawal(atIndex, Height(0), destElAddress, amount)

      // Native transfer, after strict transfers activation
      // {epoch}_{destElAddressHex with 0x}_{fromClAddressHex with 0x}_{amount}

      case Array(Epoch(epoch), EthAddress(destElAddress), EthAddress(fromAddress), NativeTransferAmount(amount)) =>
        ContractTransfer.NativeViaDeposit(atIndex, Height(epoch), fromAddress, destElAddress, amount)

      // Asset transfer, before strict transfers activation
      // {destElAddressHex with 0x}_{fromClAddressHex with 0x}_{amount}_{assetRegistryIndex}
      case Array(EthAddress(destElAddress), EthAddress(fromAddress), rawAmount, AssetIndex(assetIndex)) =>
        val asset     = getRegisteredAsset(assetIndex)
        val assetData = getRegisteredAssetData(asset)

        ContractTransfer.Asset(
          index = atIndex,
          epoch = Height(0),
          from = fromAddress,
          to = destElAddress,
          amount =
            try WAmount(rawAmount).scale(assetData.exponent)
            catch { case e: ArithmeticException => fail(s"Expected an integer amount of a native transfer, got: $rawAmount", e) },
          tokenAddress = assetData.erc20Address,
          asset
        )

      // Asset transfer, after strict transfers activation
      // {epoch}_{destElAddressHex with 0x}_{fromClAddressHex with 0x}_{amount}_{assetRegistryIndex}
      case Array(Epoch(epoch), EthAddress(destElAddress), EthAddress(fromAddress), rawAmount, AssetIndex(assetIndex)) =>
        val asset     = getRegisteredAsset(assetIndex)
        val assetData = getRegisteredAssetData(asset)

        ContractTransfer.Asset(
          index = atIndex,
          epoch = Height(epoch),
          from = fromAddress,
          to = destElAddress,
          amount =
            try WAmount(rawAmount).scale(assetData.exponent)
            catch { case e: ArithmeticException => fail(s"Expected an integer amount of a native transfer, got: $rawAmount", e) },
          tokenAddress = assetData.erc20Address,
          asset
        )

      case _ => fail(s"Expected one of ContractTransfer variants in a transfer key '$key', got: $raw")
    }
  }

  private def getRegisteredAssetData(asset: Asset): Registry.RegisteredAsset = {
    val key   = s"assetRegistry_${Registry.stringifyAsset(asset)}"
    val raw   = getStringData(key).getOrElse(fail(s"Can't find a registered asset $asset at $key"))
    val parts = raw.split(Sep)
    if (parts.length < 3) fail(s"Expected at least 3 elements in $key, got ${parts.length}: $raw")

    val assetIndex   = parts(0).toIntOption.getOrElse(fail(s"Expected an index of asset at $key(0), got: ${parts(1)}"))
    val erc20Address = EthAddress.unsafeFrom(parts(1))
    val exponent     = parts(2).toIntOption.getOrElse(fail(s"Expected an exponent of asset at $key(2), got: ${parts(2)}"))

    Registry.RegisteredAsset(asset, assetIndex, erc20Address, exponent)
  }

  def getAssetRegistrySize: Int = getLongData("assetRegistrySize").getOrElse(0L).toInt

  def getAllRegisteredAssets: List[Registry.RegisteredAsset] = getRegisteredAssets(0 until getAssetRegistrySize)

  def getRegisteredAssets(indexes: Range): List[Registry.RegisteredAsset] =
    indexes.view
      .map(getRegisteredAsset)
      .map(getRegisteredAssetData)
      .toList

  private def getPrevEpochLastBlockHash(thisEpoch: Height): Either[String, Option[BlockHash]] = {
    @tailrec
    def loop(curEpochNumber: Height): Either[String, Option[BlockHash]] = {
      if (curEpochNumber <= Height(0)) {
        Left(s"Couldn't find previous epoch meta for epoch #$thisEpoch")
      } else {
        this.getEpochMeta(curEpochNumber) match {
          case Some(epochMeta) => Right(Some(epochMeta.lastBlockHash))
          case _               => loop(curEpochNumber - 1)
        }
      }
    }

    this.getEpochMeta(thisEpoch) match {
      case Some(epochMeta) if epochMeta.prevEpoch == Height(0) =>
        Right(None)
      case Some(epochMeta) =>
        this
          .getEpochMeta(epochMeta.prevEpoch)
          .toRight(s"Epoch #${epochMeta.prevEpoch} meta not found at contract")
          .map(em => Some(em.lastBlockHash))
      case _ => loop(thisEpoch - 1)
    }
  }

  def getRegisteredAsset(registryIndex: Int): Asset =
    getStringData(s"assetRegistryIndex_$registryIndex") match {
      case None          => fail(s"Can't find a registered asset at $registryIndex")
      case Some(assetId) => Registry.parseAsset(assetId)
    }

  def findAltChain(prevChainId: Long, referenceBlock: BlockHash): Option[ChainInfo] = {
    val lastChainId          = this.getLastChainId
    val firstValidAltChainId = this.getFirstValidAltChainId

    (firstValidAltChainId.max(prevChainId + 1) to lastChainId).foldLeft(Option.empty[ChainInfo]) {
      case (Some(chainInfo), _) => Some(chainInfo)
      case (_, chainId) =>
        val chainInfo = this.getChainInfo(chainId)
        val isNeededAltChain = chainInfo.exists { chainInfo =>
          !chainInfo.isMain && chainInfo.firstBlock.parentHash == referenceBlock
        }
        if (isNeededAltChain) chainInfo else None
    }
  }

  def findBlockChild(lastExecutionBlockHash: BlockHash, lastBlock: ContractBlock): Either[String, ContractBlock] = {
    @tailrec
    def loop(b: BlockHash): Option[ContractBlock] = this.getBlock(b) match {
      case None => None
      case Some(cb) =>
        if (cb.parentHash == lastExecutionBlockHash) Some(cb)
        else loop(cb.parentHash)
    }

    this
      .getBlock(lastExecutionBlockHash)
      .toRight(s"Last EC block $lastExecutionBlockHash not found on contract")
      .flatMap(_ => loop(lastBlock.hash).toRight(s"Could not find child of $lastExecutionBlockHash"))
  }

  private def getLastBlockHash(chainId: Long): Option[BlockHash] = getChainMeta(chainId).map(_._2)

  protected def getFirstBlockHash(chainId: Long): Option[BlockHash] =
    getBlockHash(s"chain${chainId}FirstBlock")

  private def getBinaryData(key: String): Option[ByteStr] =
    extractBinaryValue(key, extractData(key))

  protected def getStringData(key: String): Option[String] =
    extractStringValue(key, extractData(key))

  private def getLongData(key: String): Option[Long] =
    extractLongValue(key, extractData(key))

  private def getBooleanData(key: String): Option[Boolean] =
    extractBooleanValue(key, extractData(key))

  private def extractLongValue(context: String, extractedDataEntry: Option[DataEntry[?]]): Option[Long] =
    extractValue[IntegerDataEntry](context, extractedDataEntry).map(_.value)

  private def extractBinaryValue(context: String, extractedDataEntry: Option[DataEntry[?]]): Option[ByteStr] =
    extractValue[BinaryDataEntry](context, extractedDataEntry).map(_.value)

  private def extractStringValue(context: String, extractedDataEntry: Option[DataEntry[?]]): Option[String] =
    extractValue[StringDataEntry](context, extractedDataEntry).map(_.value)

  private def extractBooleanValue(context: String, extractedDataEntry: Option[DataEntry[?]]): Option[Boolean] =
    extractValue[BooleanDataEntry](context, extractedDataEntry).map(_.value)

  private def extractValue[T <: DataEntry[?]](context: String, x: Option[DataEntry[?]])(implicit ct: ClassTag[T]): Option[T] = x match {
    case Some(x: T)              => Some(x)
    case Some(EmptyDataEntry(_)) => None
    case Some(x)                 => fail(s"$context: expected ${ct.runtimeClass.getSimpleName}, got: $x")
    case None                    => None
  }
}

object ChainContractClient {
  private val MinMinerBalance: Long = 20000_00000000L
  val DefaultMainChainId            = 0L

  private val AllMinersKey       = "allMiners"
  private val MainChainIdKey     = "mainChainId"
  private val BlockHashBytesSize = 32
  private val Sep                = ","

  private class InconsistentContractData(message: String, cause: Throwable = null)
      extends IllegalStateException(s"Probably, you have to upgrade your client. $message", cause)

  case class EpochContractMeta(miner: Address, prevEpoch: Height, lastBlockHash: BlockHash)

  enum ContractTransfer {
    val index: Long
    val epoch: Height

    case NativeViaWithdrawal(index: Long, epoch: Height, to: EthAddress, amount: Long)
    case NativeViaDeposit(index: Long, epoch: Height, from: EthAddress, to: EthAddress, amount: Long)
    case Asset(
        index: Long,
        epoch: Height,
        from: EthAddress,
        to: EthAddress,
        amount: EAmount,
        tokenAddress: EthAddress,
        asset: com.wavesplatform.transaction.Asset
    )
  }

  object Registry {
    val WavesAssetName = "WAVES"

    case class RegisteredAsset(asset: Asset, index: Int, erc20Address: EthAddress, exponent: Int) {
      override def toString: String = s"RegisteredAsset($asset, i=$index, $erc20Address, e=$exponent)"
    }

    def parseAsset(rawAssetId: String): Asset =
      if (rawAssetId == WavesAssetName) Asset.Waves
      else Asset.IssuedAsset(ByteStr.decodeBase58(rawAssetId).getOrElse(fail(s"Can't decode an asset id: $rawAssetId")))

    def stringifyAsset(asset: Asset): String = asset.fold(WavesAssetName)(_.id.toString)
  }

  private def fail(reason: String, cause: Throwable = null): Nothing = throw new InconsistentContractData(reason, cause)

  object Epoch {
    def unapply(raw: String): Option[Int] = raw.toIntOption
  }

  object NativeTransferAmount {
    def unapply(raw: String): Option[Long] = raw.toLongOption
  }

  object AssetIndex {
    def unapply(raw: String): Option[Int] = raw.toIntOption
  }
}<|MERGE_RESOLUTION|>--- conflicted
+++ resolved
@@ -214,20 +214,6 @@
       .orElse(getBinaryData(s"miner${rewardAddress.hexNoPrefix}PK"))
       .map(PublicKey(_))
 
-<<<<<<< HEAD
-  def getOptions: ChainContractOptions = ChainContractOptions(
-    miningReward = getLongData("minerReward")
-      .map(Gwei.ofRawGwei)
-      .getOrElse(throw new IllegalStateException("minerReward is empty on contract")),
-    elNativeBridgeAddress = getStringData("elBridgeAddress")
-      .map(EthAddress.unsafeFrom)
-      .getOrElse(throw new IllegalStateException("elBridgeAddress is empty on contract")),
-    elStandardBridgeAddress = getStringData("elStandardBridgeAddress")
-      .map(EthAddress.unsafeFrom),
-    assetTransfersActivationEpoch = getAssetTransfersActivationEpoch,
-    strictC2ETransfersActivationEpoch = getStrictC2ETransfersActivationEpoch
-  )
-=======
   def getOptions: ChainContractOptions = {
     val minerReward = extractData("minerReward") match {
       case Some(IntegerDataEntry(value = reward)) => ValueAtEpoch(Gwei.ofRawGwei(0), Gwei.ofRawGwei(reward), Height(1))
@@ -253,10 +239,10 @@
       getStringData("elStandardBridgeAddress")
         .map(EthAddress.unsafeFrom),
       getAssetTransfersActivationEpoch,
+      getStrictC2ETransfersActivationEpoch
       blockDelay
     )
   }
->>>>>>> 59d8ca5b
 
   private def getActivationEpoch(key: String) = Height(getLongData(key).fold(Int.MaxValue)(v => BigInt(v).bigInteger.intValueExact()))
 
