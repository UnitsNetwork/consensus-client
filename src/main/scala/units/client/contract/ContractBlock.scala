--- conflicted
+++ resolved
@@ -17,13 +17,8 @@
     lastC2ETransferIndex: Long
 ) extends L2BlockLike {
   override def toString: String =
-<<<<<<< HEAD
     s"ContractBlock($hash, p=$parentHash, e=$epoch, h=$height, m=$minerRewardL2Address, c=$chainId, " +
-      s"e2c=${if (elToClTransfersRootHash.isEmpty) "" else toHex(elToClTransfersRootHash)}, c2e=$lastClToElTransferIndex)"
-=======
-    s"ContractBlock($hash, p=$parentHash, e=$epoch, h=$height, m=$minerRewardL2Address ($generator), c=$chainId, " +
       s"e2c=${if (e2cTransfersRootHash.isEmpty) "" else toHex(e2cTransfersRootHash)}, c2e=$lastC2ETransferIndex)"
->>>>>>> 954d308e
 }
 
 object ContractBlock {
