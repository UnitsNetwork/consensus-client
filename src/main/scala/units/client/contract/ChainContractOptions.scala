--- conflicted
+++ resolved
@@ -10,13 +10,9 @@
     miningReward: ValueAtEpoch[Gwei],
     elNativeBridgeAddress: EthAddress,
     elStandardBridgeAddress: Option[EthAddress],
-<<<<<<< HEAD
-    assetTransfersActivationEpoch: Long,
-    strictC2ETransfersActivationEpoch: Long
-=======
     assetTransfersActivationEpoch: Height,
+    strictC2ETransfersActivationEpoch: Height,
     blockDelayInSeconds: ValueAtEpoch[Int]
->>>>>>> 59d8ca5b
 ) {
   def bridgeAddresses(epoch: Height): List[EthAddress] = {
     val before = List(elNativeBridgeAddress)
@@ -37,17 +33,12 @@
   def appendFunction(epoch: Height, reference: BlockHash): AppendBlock =
     AppendBlock(reference, versionOf(epoch))
 
-<<<<<<< HEAD
-  private def versionOf(epoch: Int): Int = () match {
-    case _ if epoch < assetTransfersActivationEpoch                                               => 1
-    case _ if epoch >= assetTransfersActivationEpoch && epoch < strictC2ETransfersActivationEpoch => 2
-    case _                                                                                        => 3
-  }
-=======
-  private def versionOf(epoch: Height): Int = if (epoch < assetTransfersActivationEpoch) 1 else 2
+  private def versionOf(epoch: Height): Int =
+    if (epoch < assetTransfersActivationEpoch) 1
+    else if (epoch < strictC2ETransfersActivationEpoch) 2
+    else 3
 }
 
 case class ValueAtEpoch[A](oldValue: A, newValue: A, changeAtEpoch: Height) {
   def valueAtEpoch(epoch: Height): A = if epoch < changeAtEpoch then oldValue else newValue
->>>>>>> 59d8ca5b
 }